# Changelog
All notable changes to this project will be documented in this file.

The format is based on [Keep a Changelog](https://keepachangelog.com/en/1.0.0/),
and this project adheres to [Semantic Versioning](https://semver.org/spec/v2.0.0.html).

<<<<<<< HEAD
## [App4.1.0.beta5] [ShortcutsPlugin1.0.0] - 2025-11-25
### Added
- Shortcuts plugin: create custom buttons that load a chosen N.I.N.A. sequence and optionally auto-start it with one tap.

## [App4.1.0.beta4] - 2025-11-23
=======
## [App4.1.0.beta5] - 2025-11-24
### Added
- PHD2 looping 
- Total exposure time in Image-History

## [App4.1.0.beta4] [LivestackPlugin0.6.1] - 2025-11-23
### Added
- Mid tone control on histograms.
- Reset button on histograms.
- Option to "Always shows the latest stack" in Livestack Settings.
- Optimized the info shows in target and filters dropdown.

>>>>>>> 139bd54b
### Changed
- Framing Assistant: Improved UI with FOV controls in image and optimized button layout

### Fixed
- Dialog Modal no longer closes when clicking outside it
- Focuser small steps were not always adopted
- Load of stacked image in sync with counts
- Increase visibility of "running ring" in Start/Stop Livestack button

## [App4.1.0.beta3] - 2025-11-22
### Added
- Framing assistang in Stellarium
- Profile loading spinner

## [App4.1.0.beta2] [LivestackPlugin0.6.0] - 2025-11-19
### Added
- Histogram and image stretch
- Tracking mode selection for mount
- More Stats for Sequence Graph
- Temperature display during last autofocus

## [App4.1.0.beta1] [LivestackPlugin0.5.0] - 2025-11-19
### Important information
- Advanced API V2.2.12.0 and Livestack 1.0.1.7 are required for Livestack.

### Added
- Livestack running status is shown in Livestack screen. When a user directly in N.I.N.A. or a sequence, starts or stops the Livestack process, the new status is shown in the plugin.
- Livestack New layout that shows permanently the currently displayed Target/Filter combination and frame count.
- Livestack Configuration option to show only the RGB composite, instead of each channel.
- App Camerapage histogram and image strech function

## [App4.0.1] [SequenceCreator1.3.1]- 2025-11-19
### Added
- Device connection status tracking: Real-time monitoring of 11 device types based on event history.
- Autofocus event tracking: Dedicated store with real-time autofocus state, points, and HFR visualization.

### Changed
- AfLiveGraph: Refactored to use autofocus store instead of log parsing.

### Fixed
- Fixed Camera settings layout
- SequenceCreator Autofocus sequence fixed
- Fixed Dialog Modal

## [Plugin1.2.1.0] [App4.0.0] [webcam-1.0.1] [LivestackPlugin0.4.1] [logfile-collector1.0.2] - 2025-11-16
### Important information
- Advanced API V2.2.11.0 and Livestack 1.0.1.5 are required for Livestack.

### Added
- Time Range Controls: Collapsible control panel with dual-range slider for time-based filtering.
- Sequence Graph: Data source selector for primary and secondary graph displays.
- Camera settings: Sync plate solve coordinates to mount.
- SequenceImageHistory: Added toggle button for image statistics display.
- SequenceGraph: Zoom function for the graph.
- Centralized image management system with new Image Store.
- Configurable maximum image dimension setting (Full/High/Medium/Low presets) for optimized performance across different camera types.
- Image validation to detect corrupted images with automatic retry mechanism.
- Visual loading spinner overlay for image loading states.
- Livestack: Display of the number of stacked images added.
- App: An option to specify the target name when saving snapshots.

### Changed
- Improved image fetch performance with proper memory management.
- Enhanced exposure countdown watchdog with increased check interval for better accuracy.
- Optimized performance logging threshold for image requests.

### Fixed
- Reloading the image when changing instances.
- The Mount Control button is only displayed if the function is supported.
- Webcam Plugin: Add crossOrigin="anonymous".
- logfile-collector: Fixed copy token.
- App: Fixed save target name.
- Fixed image loading at startup.
- Fixed Exposure button spinner to show the image loading.
- Fixed update URL.
- Fixed downgrade function if the backend is unavailable.
- Fixed info overlay about offline catalog in slew tab.
- Fixed race condition between simultaneous image fetch operations.
- Fixed memory leaks from unreleased Blob URLs in image operations.
- Fixed dialog visibility issue on Camera Page when dialogs appear over the image view.
- Fixed scrolling on iOS for Livestack control panel and improved UI responsiveness on small screens.
- Livestack: Control panel header now remains fixed while content scrolls on iOS devices.

## [App3.6.1] - 2025-11-05
### Added
- Option to join the beta channel

### Fixed
- Fixed error in the display of the modal settings
- Fixed Setup for querying GPS data 

## [1.1.6.1] [App3.6.0] - 2025-11-05
### Changed
- Plugin Livestack: Button for selecting targets revised
### Fixed
- Fixed Websocket connection of the Livestack plugin

## [1.1.6.0] [App3.6.0] - 2025-11-05
### Added
- Option to save snapshots
- Green glow effect for camera settings when successfully changed (Exposure Time, Gain, Offset, Target Temperature, Cooling Time, Warming Time, Pixel Size)
- Translations for snapshot settings in all supported languages
- Added Altitude (Alt) and Azimuth (Az)  to mountinfo
- Updater

### Changed
- Stellarium now displays the time from NINA when starting up.
- Camera Gain synchronizes with the NINA Snapshot setting.

### Fixed
- Fixed guider calibration assistant slew stop
- Fixed loading images during continuous loop
- Hid ExposureCount from sequence display
- Fixed negative declination display in sequence target coordinates
- Fixed display of alt/az in the framing tab 

## [1.1.5.0] [App3.5.0] - 2025-10-25
### Added
- Added a button to control the mount in TPPA Manual Mode.  
- Added TNS Sequence MessageBox.  

### Changed
- Updated sequence settings: more options can now be modified.  
- Disabled the shake-to-undo functionality on iOS.  
- iOS: Images are now saved under **Photos**.  
- Camera cooling status is now displayed.  

### Fixed
- Fixed “Center Here”: target selection no longer covers the center modal.  
- Fixed display of statistics in history images.  
- Improved timeout handling during reconnection.  
- Fixed exposure countdown.  
- Fixed “Keep screen awake” function.  
- Fixed switching between two instances.  
- Fixed saving of setup step.  
- Fixed message display when the API cannot be reached.  
- Fixed total error display (secondary double quote for arcseconds).  

## [1.1.4.0] [App3.4.0] - 2025-10-07
### Added
- Three Point Polar Alignment (TPPA): Manual Mode (Advanced API V2.2.10.0 is required)
- The current status is now displayed in the sequence and sequence dashboard
- Livestack plugin (note: currently in beta version)
- PHD2: more warning messages 
- The status of the camera, mount, and filter wheel can be opened by pressing the icons in the status bar.

### Changed
- The mount page is now always visible. An icon indicates whether the mount is connected.
- There is now a refresh button in iOS to reload Stellarium.
- Sequence design updated
- PHD2 connection establishment has been improved
- Save zoom and position in the camera image 
- Improved app loading speed by adjusting timeout periods 
- The camera cooling and warming function has been revised.
- The speed for connecting to NINA has been improved.
- Sequence-Creator: Added an option to switch directly to the sequence page

### Fixed
- Image statistics: Temperature limited to one decimal place
- Sequence: Changing the values of conditions fixed

## [1.1.3.0] [App3.3.0] - 2025-09-10
### Important information
- Advanced API V2.2.9.0 is required

### Added
- Filterwheel page: Dedicated page with responsive grid layout and status information
- Rotator page: Dedicated page with enhanced info display and controls
- Camera page: Quick access buttons and modal popups for rotator controls
- Navigation: Icons for filterwheel and rotator when equipment is connected
- Mount info: Added Right Ascension, Declination, and Time to Meridian Flip display
- TPPA page: Image modal with zoom functionality for viewing camera images during alignment
- Focuser page: Image modal with zoom functionality for viewing camera images during autofocus
- TPPA and Focus pages: Add background camera image when running
- Websocket connection monitoring created

### Changed
- Rotator: Moved from camera settings modal to dedicated quick access button
- TPPA page: Mount info display hidden to reduce clutter during alignment process
- Camera page: The last image taken is now always displayed. As in NINA
- Mount page: Added slew stop button
- Info message: Show 'What's new' on first start after an update
- Removed local notification for now.

### Fixed
- Fixed bug with switches when a non-writable switch is in the sequence
- Default gain and offset are now displayed in the sequence instead of -1.

## [1.1.2.2] [App3.2.2] - 2025-08-22
### Added
- Mountpage: Add Slew stop button 
- Info message: What's new when starting for the first time after an update

### Fixed
- Sequence: Display of the filter name
- Fix Slew stop if only slew was executed
- Mount websocket connection fix

## [1.1.2.1] [App3.2.1] - 2025-08-22
### Changed
-  Plugin: Sequece Creator: The settings are now saved in the backend.

### Fixed
- Android: The display turned itself off. Now this can be selected in the settings.
- Plugin: Sequece Creator: The endcontaienr is now processed sequentially.

## [1.1.2.0] [App3.2.0] - 2025-08-20
### Added
- Image settings: add debayer and unlinked stretch options 
- TPPA: Settings for GAIN and Exposuretime
- Telescopius Plugin: Personal target lists from Telescopius can now be loaded. Please note: An API key from Telescopius is required.
- Logcollector Plugin added - Submit your logs to the Touch N Stars team in case troubleshooting is required.

### Changed
- Error handling and debug mode rework
- Slew and center breaks off after one attempt at plate solving.

### Fixed
- Favorites: fix save rotation
- Android: Fix image download from Sequence page
- TPPA: Button position from ErrorModal 
- Plugin: Sequence Creator fix Meridian Flip

## [1.1.1.1] [App3.1.1] - 2025-08-07
### Added
- Sequence creator: Find home option

### Fixed
- fix settings button if no connection can be established
- fix cooling settings at sequence creator

## [1.1.1.0] [App3.1.0] - 2025-08-05
### Added
- PHD2 image similar to PHD2 with guide star marker
- PHD2 Starimige with starprofiel graph
- PHD2 callibration assitant
- Plugin: Sequence Creator for simple sequences added
- Plugin: Webcam viewer
- When you start the app for the first time, you will be automatically redirected to the equipment page.

### Changed
- The settings modal is now a separate page.
- Stellaruim search improved
- The sequence page design has been revised.
- The iocns of the navbar are no longer dependent on the status of the sequence. 
- Framing assistant revised

### Fixed
- Framing: The skychart and the Name is now also displayed when the coordinates come from Stellarium.

## [1.1.0.0] - 2025-07-25
### Added
- PHD2 setting support. You can now set many PHD2 parameters, such as exposure time, aggression, ...
- Display of the current `targetName` if a sequence item with status `RUNNING` exists.
- Autoscan for iOS and Andriod. The connection settings can now be determined automatically as long as the default port 5000 is used in the plugin
- In landscape, the navbar is now displayed on the left so there is more space
- Warning if the Locatoin Sync in NINA does not match TNS and the possibility to change this
- A window to set the camera's exposure time more quickly
- GuiderStatus component showing current guider state with visual indicators and multilingual support
- Added sequence load to load sequences into the advanced sequence. Load a sequence from the default sequence folder 

### Changed
- the coordinates for framing are no longer set at startup. This means that it is no longer necessary to switch to the framing tab in NINA
- design adjustments 
- Guidegraph show px and rms error
- Raise the API minimum version to API 2.2.5.0 !
- Toast notification system: Non-critical toasts now appear as non-blocking notifications in top-right corner, while confirmations and critical messages remain as blocking overlays
- Guider control buttons are now always clickable with visual feedback for inactive states

### Fixed
- fixed layout error in footer for iOS

## [1.0.9.0] - 2025-06-24
### Added
- Guidgraph can be displayed everywhere. It can be opened and closed from the status bar
- Add skychart to sequenz
- TPPA Start from current position

### Changed
- Connection timeout increased to 2s and three attempts 

### Fixed
- Automatic reconnect of the mount websocket connection

## [1.0.8.0] - 2025-05-27
### Added
- Stellarium on iOS 
- Stellarium: send coordinates to mount
- SkyChart displays the custom horizon
- Camera page: Movable modal for mount, focuser and filter

### Changed
- reworked Logfile & Image download for Android/iOS
- The communication action monitoring from TNS to NINA has been revised
- Camera page: Design reworked 
- Statusbar: Design reworked 

### Fixed
- UI rendering & touch inputs for mobile applications
- Fix connection error with alpaca devices

## [1.0.7.0] - 2025-05-08
### Added
- Favorites memory for targets added
- debug option/window 

### Changed
- The API port is now automatically detected
- Several NINA instances can run on one PC. The port increases by 1 for each instance
- The skychart shows the nautical and astronomical night
- The communication action monitoring from TNS to NINA has been revised

## [1.0.6.0] - 2025-05-03
### Added
- Focuser quick to use button
- Integrated iOS app
- Instanze Color -> There is a separate color for each instance. The navbar changes color depending on the instance
- add a plugin system
- A message is now displayed if the communication does not work

### Changed
- design rework stellarium 
- button design adjustment
- rewort guidegraph
- framing tab change reworked (!!! new api is needed !!! ) -> When starting TNS, the system now also switches back to the active tab of NINA

### Fixed
- repairs a connection error if the default port is not used
- the IP address in the plugin is now displayed correctly


## [1.0.5.0] - 2025-04-16
### Added
- Sequenceimage: Add download function
- Dome: Add Slew and Sync
- Add ToastModal 
- Focuser: Add autofocus graph 
- Camera: Add Chipsettings 
- Image History sorting by newest / oldest
- Stellarium Clock & Date view
- Altitude Chart in TargetSearch
- Settings for stretch factor and black clipping 
- Add Manuell Filterwheel controll. You have to set the filter wheel of the API

### Changed
- CaptureButton created and integrated into CameraView 
- CameraView is no longer locked when a sequence is running. Capturing only is not possible
- Manual Mountcontroll is permanently visible
- Update Eslint to 9
- add durations and dither to Guidegraph
- Sequence image is now displayed as in NINA

### Fixed
- Avoid duplicate NINA connection entries
- Eslint now fixes prettier
- Flatpanel icon state

## [1.0.4.4] - 2025-03-20
### Fixed
- fixed: add target to sequence

## [1.0.4.3] - 2025-03-29
### Fixed
- error fixed when sequence loads

## Android 1.6.3
### Added
- Implemented memory-safe APK updater with progress tracking
- Enhanced lifecycle handling for robust update management
- Integrated permission request handling for APK installation

### Fixed
- Resolved memory leak issues in the update checker
- Fixed access modifier conflict for `onDestroy()` override in `MainActivity`

### Changed
- Improved user feedback during APK downloads with a progress dialog
- Enhanced error handling for partial downloads and network failures

## [1.0.4.2] - 2025-03-28
### Fixed
- Fixed NINA Update

## [1.0.4.0] - 2025-03-28
### Added
- slew and Slew and Center added to stellarium
- settings panel for stellaruim added to activate different views
- Equipment: Device selection added
- Sequence editor
- Slew can now be canceled
- TPPA: Modal for bigger font size
- TPPA: Modal for target circel
- Framing wizard: Button slew to cenit
- Last sequence image cache
- SlewAndCenter with AzAlt
- Infomodal for slew and center

### Fixed
- fixes an error when the stellarium page is reloaded
- camera cooling status 

### Changed
- rework Stellarium mount position
- rework Stellarium selected object
- rework slew and slewAndCenter function
- Equipment connect page reworked
- Sequence info changed from json to state
- Hide the connection settings if it is not an Androidapp
- Manual mount control is only available if tracking is not active
- Last sequence image cache
- settings wizzard now loads the coordinates of nina
- imagehistory now loads thumbnails so it is much faster
- CenterHere: Rework Slwe and Centerbutton 

## [1.0.3.0] - 2025-03-08
### Added
- Stellarium Web Engine
- Display current mount position in stellarium
- Object selection in stellarium
- Framing assistent with stellarium data
- Date & Time selection in stellarium
- Image History

### Changed
- update cz
- rework history image

### Fixed
- Setup screen / Nina instance setup for Android only
- Windspeed in weather modal

## [1.0.2.2] - 2025-02-23
### Added
- Create a new SequenceImageHistory view that loads all the images from the history using the SequenceImage component.
- Add this new SequenceImageHistory view as a new tab of the "Sequence Monitoring" page.
- slew can be canceled
- set park position

### Changed
- Extract the sequence image loading logic into a new SequenceImage component. This component is in charge of displaying the image + stats + opening the modal for the full preview.

### Fixed
- Plugin null exception error
- Small UI fixes in the "Sequence Monitoring" page.
- Added a new script to add a new entry to all locale files. Very handy when creating a new entry to avoid going to all the files individually.
- TPPA fix display error

## [1.0.2.0] - 2025-02-21
### Added
- add flat assistant
- add manuell mount controll
- Starsearch
- spanish translation

### Changed
- Auto prepare for the images
- TPPA  shows more info
- DLSR chip size is loaded from the framing settings

### Fixed
- Loading the autofocus graphic after a run did not always work
- Shutdown / Restart now also works when PHD2 is running

## [1.0.1.0] - 2025-02-14
### Added
- Shutdown / Restart support (NINA PC)
- New Translation keys
- Manuell mount controll
- “center here” added
- image settings

### Changed
- Android framework replaced with CapacitorJS (previous App needs to be removed first)
- Android 10 is now required as min. version
- Images are processed in the same way as in NINA
- Camerapage layout reworked

### Fixed
- ISO was not set correctly with DLSR
- Pinia store now correctly stores Instance configurations

## [1.0.0.9] - 2025-02-07
### Added
- Graphic showing the remaining exposure time
- Binning can be set
- Readoutmode can be set
- Download Logs from Modal
- Klingon support

### Changed
- Camera design adjustments
- Save exposuretime gain and offset permanently
- prevent lockscreen on Android
- Load all values from Weather
- Logic of CORS in plugin changed
- Removed wshv and Autofocus watcher

### Fixed
- Flatpanel icon does not change color
- Guidergraph: Data was not always loaded
- Error when loading the target image fixed
- regular expression for dec and ra adapted
- Fixed custom sky survey cache path

### Known Issues
- Android - Logfile Download not working

## [1.0.0.8] - 2025-02-04
### Added
- Framingassistant
- Switchpage
- portuguese support
- Manuell mount control
- Guider notes
  
### Changed
- Filter wheel cannot be connected if it is manual
- Rotator cannot be connected if it is manual
- Camera and last sequence image is now in an Modal for zooming
- Adaptations to API version 2.1.7.0
- update cz, fr, it, de, en, cn
- Sequence overview reworked
- display of the zoom factor in the image modal 
  
### Fixed
- Camera - timeout
- Sequence image does not always load
- Weather modal
- Android Update
- Subnav
- Guider state management
- Guider RA / DEC values

## [1.0.0.7] - 2025-01-27
### Added
- Italian, Czech, Chinese support
- Weather modal with additional information
- About modal
- Updater for Android
- Cors description
  
### Fixed
- Input validation for Nina instances
- FQDN working again
- Instance selection
- TPPA state handling

## [1.0.0.6] - 2025-01-22
### Added
- Support for Advanced API 2.1.4.0
- Setup screen & Tutorial
- Proper guider implementation

### Fixed
- Ui Elements fixed

## [1.0.0.5] - 2025-01-19
### Added
- Flatpanel support
- Sequence monitor

### Fixed
- Mobile optimizations
- Navbar<|MERGE_RESOLUTION|>--- conflicted
+++ resolved
@@ -4,13 +4,11 @@
 The format is based on [Keep a Changelog](https://keepachangelog.com/en/1.0.0/),
 and this project adheres to [Semantic Versioning](https://semver.org/spec/v2.0.0.html).
 
-<<<<<<< HEAD
 ## [App4.1.0.beta5] [ShortcutsPlugin1.0.0] - 2025-11-25
 ### Added
 - Shortcuts plugin: create custom buttons that load a chosen N.I.N.A. sequence and optionally auto-start it with one tap.
 
 ## [App4.1.0.beta4] - 2025-11-23
-=======
 ## [App4.1.0.beta5] - 2025-11-24
 ### Added
 - PHD2 looping 
@@ -23,7 +21,6 @@
 - Option to "Always shows the latest stack" in Livestack Settings.
 - Optimized the info shows in target and filters dropdown.
 
->>>>>>> 139bd54b
 ### Changed
 - Framing Assistant: Improved UI with FOV controls in image and optimized button layout
 
