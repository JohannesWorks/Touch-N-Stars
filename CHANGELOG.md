--- conflicted
+++ resolved
@@ -9,19 +9,13 @@
 ### Added
 - Shutdown / Restart support (NINA PC)
 - New Translation keys
-<<<<<<< HEAD
 - Manuell mount controll
+- “center here” added
 
 ### Changed
 - Android framework replaced with CapacitorJS (previous App needs to be removed first)
 - Images are processed in the same way as in NINA
-=======
-- “center here” added
-
-### Changed
-- Android framework replaced with CapacitorJS (previous App needs to be removed first)
 - Camerapage layout reworked
->>>>>>> 64c0b9be
 
 ### Fixed
 - ISO was not set correctly with DLSR
