# Changelog
All notable changes to this project will be documented in this file.

The format is based on [Keep a Changelog](https://keepachangelog.com/en/1.0.0/),
and this project adheres to [Semantic Versioning](https://semver.org/spec/v2.0.0.html).

<<<<<<< HEAD
## [1.1.x.x] - 2025-xx-xx

### Added
- Filterwheel page: Dedicated page with responsive grid layout and status information
- Rotator page: Dedicated page with enhanced info display and controls
- Camera page: Quick access buttons and modal popups for rotator controls
- Navigation: Icons for filterwheel and rotator when equipment is connected
- Mount info: Added Right Ascension, Declination, and Time to Meridian Flip display
- TPPA page: Image modal with zoom functionality for viewing camera images during alignment
- Focuser page: Image modal with zoom functionality for viewing camera images during autofocus
- TPPA and Focus pages: Add background camera image when running

### Changed
- Rotator: Moved from camera settings modal to dedicated quick access button
- TPPA page: Mount info display hidden to reduce clutter during alignment process
- Camera page: The last image taken is now always displayed. As in NINA

### Fixed
=======
## [1.1.2.2] - 2025-08-27
### Added
- Mount page: Added slew stop button
- Info message: Show 'What's new' on first start after an update

### Fixed
- Sequence: Display of the filter name
- Slew stop fixed when only slew was executed
- Mount websocket connection fix
>>>>>>> 7533732c

## [1.1.2.1] - 2025-08-22
### Changed
-  Plugin: Sequece Creator: The settings are now saved in the backend.

### Fixed
- Android: The display turned itself off. Now this can be selected in the settings.
- Plugin: Sequece Creator: The endcontaienr is now processed sequentially.

## [1.1.2.0] - 2025-08-20
### Added
- Image settings: add debayer and unlinked stretch options 
- TPPA: Settings for GAIN and Exposuretime
- Telescopius Plugin: Personal target lists from Telescopius can now be loaded. Please note: An API key from Telescopius is required.
- Logcollector Plugin added - Submit your logs to the Touch N Stars team in case troubleshooting is required.

### Changed
- Error handling and debug mode rework
- Slew and center breaks off after one attempt at plate solving.

### Fixed
- Favorites: fix save rotation
- Android: Fix image download from Sequence page
- TPPA: Button position from ErrorModal 
- Plugin: Sequence Creator fix Meridian Flip

## [1.1.1.1] - 2025-08-07
### Added
- Sequence creator: Find home option

### Fixed
- fix settings button if no connection can be established
- fix cooling settings at sequence creator

## [1.1.1.0] - 2025-08-05
### Added
- PHD2 image similar to PHD2 with guide star marker
- PHD2 Starimige with starprofiel graph
- PHD2 callibration assitant
- Plugin: Sequence Creator for simple sequences added
- Plugin: Webcam viewer
- When you start the app for the first time, you will be automatically redirected to the equipment page.

### Changed
- The settings modal is now a separate page.
- Stellaruim search improved
- The sequence page design has been revised.
- The iocns of the navbar are no longer dependent on the status of the sequence. 
- Framing assistant revised

### Fixed
- Framing: The skychart and the Name is now also displayed when the coordinates come from Stellarium.

## [1.1.0.0] - 2025-07-25
### Added
- PHD2 setting support. You can now set many PHD2 parameters, such as exposure time, aggression, ...
- Display of the current `targetName` if a sequence item with status `RUNNING` exists.
- Autoscan for iOS and Andriod. The connection settings can now be determined automatically as long as the default port 5000 is used in the plugin
- In landscape, the navbar is now displayed on the left so there is more space
- Warning if the Locatoin Sync in NINA does not match TNS and the possibility to change this
- A window to set the camera's exposure time more quickly
- GuiderStatus component showing current guider state with visual indicators and multilingual support
- Added sequence load to load sequences into the advanced sequence. Load a sequence from the default sequence folder 

### Changed
- the coordinates for framing are no longer set at startup. This means that it is no longer necessary to switch to the framing tab in NINA
- design adjustments 
- Guidegraph show px and rms error
- Raise the API minimum version to API 2.2.5.0 !
- Toast notification system: Non-critical toasts now appear as non-blocking notifications in top-right corner, while confirmations and critical messages remain as blocking overlays
- Guider control buttons are now always clickable with visual feedback for inactive states

### Fixed
- fixed layout error in footer for iOS

## [1.0.9.0] - 2025-06-24
### Added
- Guidgraph can be displayed everywhere. It can be opened and closed from the status bar
- Add skychart to sequenz
- TPPA Start from current position

### Changed
- Connection timeout increased to 2s and three attempts 

### Fixed
- Automatic reconnect of the mount websocket connection

## [1.0.8.0] - 2025-05-27
### Added
- Stellarium on iOS 
- Stellarium: send coordinates to mount
- SkyChart displays the custom horizon
- Camera page: Movable modal for mount, focuser and filter

### Changed
- reworked Logfile & Image download for Android/iOS
- The communication action monitoring from TNS to NINA has been revised
- Camera page: Design reworked 
- Statusbar: Design reworked 

### Fixed
- UI rendering & touch inputs for mobile applications
- Fix connection error with alpaca devices

## [1.0.7.0] - 2025-05-08
### Added
- Favorites memory for targets added
- debug option/window 

### Changed
- The API port is now automatically detected
- Several NINA instances can run on one PC. The port increases by 1 for each instance
- The skychart shows the nautical and astronomical night
- The communication action monitoring from TNS to NINA has been revised

## [1.0.6.0] - 2025-05-03
### Added
- Focuser quick to use button
- Integrated iOS app
- Instanze Color -> There is a separate color for each instance. The navbar changes color depending on the instance
- add a plugin system
- A message is now displayed if the communication does not work

### Changed
- design rework stellarium 
- button design adjustment
- rewort guidegraph
- framing tab change reworked (!!! new api is needed !!! ) -> When starting TNS, the system now also switches back to the active tab of NINA

### Fixed
- repairs a connection error if the default port is not used
- the IP address in the plugin is now displayed correctly


## [1.0.5.0] - 2025-04-16
### Added
- Sequenceimage: Add download function
- Dome: Add Slew and Sync
- Add ToastModal 
- Focuser: Add autofocus graph 
- Camera: Add Chipsettings 
- Image History sorting by newest / oldest
- Stellarium Clock & Date view
- Altitude Chart in TargetSearch
- Settings for stretch factor and black clipping 
- Add Manuell Filterwheel controll. You have to set the filter wheel of the API

### Changed
- CaptureButton created and integrated into CameraView 
- CameraView is no longer locked when a sequence is running. Capturing only is not possible
- Manual Mountcontroll is permanently visible
- Update Eslint to 9
- add durations and dither to Guidegraph
- Sequence image is now displayed as in NINA

### Fixed
- Avoid duplicate NINA connection entries
- Eslint now fixes prettier
- Flatpanel icon state

## [1.0.4.4] - 2025-03-20
### Fixed
- fixed: add target to sequence

## [1.0.4.3] - 2025-03-29
### Fixed
- error fixed when sequence loads

## Android 1.6.3
### Added
- Implemented memory-safe APK updater with progress tracking
- Enhanced lifecycle handling for robust update management
- Integrated permission request handling for APK installation

### Fixed
- Resolved memory leak issues in the update checker
- Fixed access modifier conflict for `onDestroy()` override in `MainActivity`

### Changed
- Improved user feedback during APK downloads with a progress dialog
- Enhanced error handling for partial downloads and network failures

## [1.0.4.2] - 2025-03-28
### Fixed
- Fixed NINA Update

## [1.0.4.0] - 2025-03-28
### Added
- slew and Slew and Center added to stellarium
- settings panel for stellaruim added to activate different views
- Equipment: Device selection added
- Sequence editor
- Slew can now be canceled
- TPPA: Modal for bigger font size
- TPPA: Modal for target circel
- Framing wizard: Button slew to cenit
- Last sequence image cache
- SlewAndCenter with AzAlt
- Infomodal for slew and center

### Fixed
- fixes an error when the stellarium page is reloaded
- camera cooling status 

### Changed
- rework Stellarium mount position
- rework Stellarium selected object
- rework slew and slewAndCenter function
- Equipment connect page reworked
- Sequence info changed from json to state
- Hide the connection settings if it is not an Androidapp
- Manual mount control is only available if tracking is not active
- Last sequence image cache
- settings wizzard now loads the coordinates of nina
- imagehistory now loads thumbnails so it is much faster
- CenterHere: Rework Slwe and Centerbutton 

## [1.0.3.0] - 2025-03-08
### Added
- Stellarium Web Engine
- Display current mount position in stellarium
- Object selection in stellarium
- Framing assistent with stellarium data
- Date & Time selection in stellarium
- Image History

### Changed
- update cz
- rework history image

### Fixed
- Setup screen / Nina instance setup for Android only
- Windspeed in weather modal

## [1.0.2.2] - 2025-02-23
### Added
- Create a new SequenceImageHistory view that loads all the images from the history using the SequenceImage component.
- Add this new SequenceImageHistory view as a new tab of the "Sequence Monitoring" page.
- slew can be canceled
- set park position

### Changed
- Extract the sequence image loading logic into a new SequenceImage component. This component is in charge of displaying the image + stats + opening the modal for the full preview.

### Fixed
- Plugin null exception error
- Small UI fixes in the "Sequence Monitoring" page.
- Added a new script to add a new entry to all locale files. Very handy when creating a new entry to avoid going to all the files individually.
- TPPA fix display error

## [1.0.2.0] - 2025-02-21
### Added
- add flat assistant
- add manuell mount controll
- Starsearch
- spanish translation

### Changed
- Auto prepare for the images
- TPPA  shows more info
- DLSR chip size is loaded from the framing settings

### Fixed
- Loading the autofocus graphic after a run did not always work
- Shutdown / Restart now also works when PHD2 is running

## [1.0.1.0] - 2025-02-14
### Added
- Shutdown / Restart support (NINA PC)
- New Translation keys
- Manuell mount controll
- “center here” added
- image settings

### Changed
- Android framework replaced with CapacitorJS (previous App needs to be removed first)
- Android 10 is now required as min. version
- Images are processed in the same way as in NINA
- Camerapage layout reworked

### Fixed
- ISO was not set correctly with DLSR
- Pinia store now correctly stores Instance configurations

## [1.0.0.9] - 2025-02-07
### Added
- Graphic showing the remaining exposure time
- Binning can be set
- Readoutmode can be set
- Download Logs from Modal
- Klingon support

### Changed
- Camera design adjustments
- Save exposuretime gain and offset permanently
- prevent lockscreen on Android
- Load all values from Weather
- Logic of CORS in plugin changed
- Removed wshv and Autofocus watcher

### Fixed
- Flatpanel icon does not change color
- Guidergraph: Data was not always loaded
- Error when loading the target image fixed
- regular expression for dec and ra adapted
- Fixed custom sky survey cache path

### Known Issues
- Android - Logfile Download not working

## [1.0.0.8] - 2025-02-04
### Added
- Framingassistant
- Switchpage
- portuguese support
- Manuell mount control
- Guider notes
  
### Changed
- Filter wheel cannot be connected if it is manual
- Rotator cannot be connected if it is manual
- Camera and last sequence image is now in an Modal for zooming
- Adaptations to API version 2.1.7.0
- update cz, fr, it, de, en, cn
- Sequence overview reworked
- display of the zoom factor in the image modal 
  
### Fixed
- Camera - timeout
- Sequence image does not always load
- Weather modal
- Android Update
- Subnav
- Guider state management
- Guider RA / DEC values

## [1.0.0.7] - 2025-01-27
### Added
- Italian, Czech, Chinese support
- Weather modal with additional information
- About modal
- Updater for Android
- Cors description
  
### Fixed
- Input validation for Nina instances
- FQDN working again
- Instance selection
- TPPA state handling

## [1.0.0.6] - 2025-01-22
### Added
- Support for Advanced API 2.1.4.0
- Setup screen & Tutorial
- Proper guider implementation

### Fixed
- Ui Elements fixed

## [1.0.0.5] - 2025-01-19
### Added
- Flatpanel support
- Sequence monitor

### Fixed
- Mobile optimizations
- Navbar<|MERGE_RESOLUTION|>--- conflicted
+++ resolved
@@ -4,8 +4,7 @@
 The format is based on [Keep a Changelog](https://keepachangelog.com/en/1.0.0/),
 and this project adheres to [Semantic Versioning](https://semver.org/spec/v2.0.0.html).
 
-<<<<<<< HEAD
-## [1.1.x.x] - 2025-xx-xx
+## [1.1.2.2] - 2025-08-27
 
 ### Added
 - Filterwheel page: Dedicated page with responsive grid layout and status information
@@ -21,19 +20,12 @@
 - Rotator: Moved from camera settings modal to dedicated quick access button
 - TPPA page: Mount info display hidden to reduce clutter during alignment process
 - Camera page: The last image taken is now always displayed. As in NINA
-
-### Fixed
-=======
-## [1.1.2.2] - 2025-08-27
-### Added
 - Mount page: Added slew stop button
 - Info message: Show 'What's new' on first start after an update
 
 ### Fixed
 - Sequence: Display of the filter name
-- Slew stop fixed when only slew was executed
-- Mount websocket connection fix
->>>>>>> 7533732c
+- Fix Slew stop if only slew was executed
 
 ## [1.1.2.1] - 2025-08-22
 ### Changed
