--- conflicted
+++ resolved
@@ -11,11 +11,7 @@
 - Dome: Add Slew and Sync
 - Add ToastModal 
 - Focuser: Add autofocus graph 
-<<<<<<< HEAD
-- Image History sorting by Time
-=======
 - Camera: Add Chipsettings 
->>>>>>> 966ebf7c
 
 ### Changed
 - CaptureButton created and integrated into CameraView 
