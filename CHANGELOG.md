--- conflicted
+++ resolved
@@ -4,16 +4,6 @@
 The format is based on [Keep a Changelog](https://keepachangelog.com/en/1.0.0/),
 and this project adheres to [Semantic Versioning](https://semver.org/spec/v2.0.0.html).
 
-<<<<<<< HEAD
-## [App4.0.1] [SequenceCreator1.3.1]- 2025-11-18
-### Added
-- Device connection status tracking: Real-time monitoring of 11 device types based on event history.
-- Autofocus event tracking: Dedicated store with real-time autofocus state, points, and HFR visualization.
-
-### Changed
-- AfLiveGraph: Refactored to use autofocus store instead of log parsing.
-
-=======
 ## [LivestackPlugin0.5.0] - 2025-11-19
 ### Important information
 - Advanced API V2.2.12.0 and Livestack 1.0.1.7 are required for Livestack.
@@ -24,7 +14,19 @@
 - Configuration option to show only the RGB composite, instead of each channel.
 
 ## [App4.0.1] [SequenceCreator1.3.1]- 2025-11-19
->>>>>>> 15443795
+### Fixed
+- Fixed Camera settings layout
+- SequenceCreator Autofocus sequence fixed
+- Fixed Dialog Modal
+
+## [App4.0.1] [SequenceCreator1.3.1]- 2025-11-18
+### Added
+- Device connection status tracking: Real-time monitoring of 11 device types based on event history.
+- Autofocus event tracking: Dedicated store with real-time autofocus state, points, and HFR visualization.
+
+### Changed
+- AfLiveGraph: Refactored to use autofocus store instead of log parsing.
+
 ### Fixed
 - Fixed Camera settings layout
 - SequenceCreator Autofocus sequence fixed
