--- conflicted
+++ resolved
@@ -3,7 +3,11 @@
 
 The format is based on [Keep a Changelog](https://keepachangelog.com/en/1.0.0/),
 and this project adheres to [Semantic Versioning](https://semver.org/spec/v2.0.0.html).
-<<<<<<< HEAD
+
+## [App4.2.0.beta4] - 2025-12-xx
+### Added
+- Livestack plugin icon shows stacking status
+
 ## [App4.2.0.beta4] - 2025-12-xx
 ### Added
 - Equipment settings page
@@ -11,12 +15,6 @@
 
 ### Changed
 - Camera chipsettings are now in equipment settings page
-=======
-
-## [App4.2.0.beta4] - 2025-12-xx
-### Added
-- Livestack plugin icon shows stacking status
->>>>>>> 1f2a1fe0
 
 ## [App4.2.0.beta3] - 2025-12-01
 ### Important information
