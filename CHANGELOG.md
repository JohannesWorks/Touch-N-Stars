--- conflicted
+++ resolved
@@ -8,12 +8,8 @@
 ### Added
 - Image settings: add debayer and unlinked stretch options 
 - TPPA: Settings for GAIN and Exposuretime
-<<<<<<< HEAD
 - Telescopius Plugin: Personal target lists from Telescopius can now be loaded. Please note: An API key from Telescopius is required.
-=======
-- Telescopius Plugin: Personal target lists from telescopius can now be loaded. Please note: An API key from telescopius is required.
 - Logcollector Plugin added - Submit your logs to the Touch N Stars team in case troubleshooting is required.
->>>>>>> b7a16f3b
 
 ### Changed
 - Error handling and debug mode rework
