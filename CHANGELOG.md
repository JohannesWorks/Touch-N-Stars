# Changelog

All notable changes to this project will be documented in this file.

The format is based on [Keep a Changelog](https://keepachangelog.com/en/1.0.0/),
and this project adheres to [Semantic Versioning](https://semver.org/spec/v2.0.0.html).

<<<<<<< HEAD
## [1.0.0.10] - unreleased
### Added
- Manuell mount controll

### Changed
- Images are processed in the same way as in NINA

### Fixed
=======
## [1.0.1.0] - unreleased
### Added
- Shutdown / Restart support (NINA PC)
- New Translation keys

### Changed
- Android framework replaced with CapacitorJS (previous App needs to be removed first)

### Fixed
- ISO was not set correctly with DLSR
- Pinia store now correctly stores Instance configurations
>>>>>>> 2aae26c4

## [1.0.0.9] - 2025-02-07
### Added
- Graphic showing the remaining exposure time
- Binning can be set
- Readoutmode can be set
- Download Logs from Modal
- Klingon support

### Changed
- Camera design adjustments
- Save exposuretime gain and offset permanently
- prevent lockscreen on Android
- Load all values from Weather
- Logic of CORS in plugin changed
- Removed wshv and Autofocus watcher

### Fixed
- Flatpanel icon does not change color
- Guidergraph: Data was not always loaded
- Error when loading the target image fixed
- regular expression for dec and ra adapted
- Fixed custom sky survey cache path

### Known Issues
- Android - Logfile Download not working

## [1.0.0.8] - 2025-02-04
### Added
- Framingassistant
- Switchpage
- portuguese support
- Manuell mount control
- Guider notes
  
### Changed
- Filter wheel cannot be connected if it is manual
- Rotator cannot be connected if it is manual
- Camera and last sequence image is now in an Modal for zooming
- Adaptations to API version 2.1.7.0
- update cz, fr, it, de, en, cn
- Sequence overview reworked
- display of the zoom factor in the image modal 
  
### Fixed
- Camera - timeout
- Sequence image does not always load
- Weather modal
- Android Update
- Subnav
- Guider state management
- Guider RA / DEC values

## [1.0.0.7] - 2025-01-27
### Added
- Italian, Czech, Chinese support
- Weather modal with additional information
- About modal
- Updater for Android
- Cors description
  
### Fixed
- Input validation for Nina instances
- FQDN working again
- Instance selection
- TPPA state handling

## [1.0.0.6] - 2025-01-22
### Added
- Support for Advanced API 2.1.4.0
- Setup screen & Tutorial
- Proper guider implementation

### Fixed
- Ui Elements fixed

## [1.0.0.5] - 2025-01-19
### Added
- Flatpanel support
- Sequence monitor

### Fixed
- Mobile optimizations
- Navbar<|MERGE_RESOLUTION|>--- conflicted
+++ resolved
@@ -5,7 +5,6 @@
 The format is based on [Keep a Changelog](https://keepachangelog.com/en/1.0.0/),
 and this project adheres to [Semantic Versioning](https://semver.org/spec/v2.0.0.html).
 
-<<<<<<< HEAD
 ## [1.0.0.10] - unreleased
 ### Added
 - Manuell mount controll
@@ -14,7 +13,7 @@
 - Images are processed in the same way as in NINA
 
 ### Fixed
-=======
+
 ## [1.0.1.0] - unreleased
 ### Added
 - Shutdown / Restart support (NINA PC)
@@ -26,7 +25,6 @@
 ### Fixed
 - ISO was not set correctly with DLSR
 - Pinia store now correctly stores Instance configurations
->>>>>>> 2aae26c4
 
 ## [1.0.0.9] - 2025-02-07
 ### Added
