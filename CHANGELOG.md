# Changelog
All notable changes to this project will be documented in this file.

The format is based on [Keep a Changelog](https://keepachangelog.com/en/1.0.0/),
and this project adheres to [Semantic Versioning](https://semver.org/spec/v2.0.0.html).

## [App4.3.0.beta1] - 2025-12-xx
### Added
- Filtersettings

<<<<<<< HEAD
## [App4.2.0.beta4] [livestack0.6.2]  - 2025-12-xx
=======
## [App4.2.0] [livestack0.6.2] [bahtifocus1.0.0] - 2025-12-04
### Important information
TouchNStar Plugin 1.2.3.0 is required for BahtiFocus
>>>>>>> b3ad61a3
### Added
- Equipment settings page
- Mount: Side of pier info
- Livestack plugin icon shows stacking status
- Netherland language support - PeterKr
- Plugin System Metrics
- Plugin BahtiFocus
- Close Autofocus dialog
- Meridian settings
- Autofocus settings
- Numberpicker

### Changed
- Camera chipsettings are now in equipment settings page

### Fixed
- Fix settings modal layout
- Fix console warnings

## [App4.1.0] [ShortcutsPlugin1.0.0] [LivestackPlugin0.6.1]
### Important information
- Advanced API V2.2.12.0 and Livestack 1.0.1.7 are required for Livestack.
### Added
- Histogram and image stretch
- Tracking mode selection for mount
- More Stats for Sequence Graph
- Temperature display during last autofocus
- Livestack running status is shown in Livestack screen. When a user directly in N.I.N.A. or in a sequence starts or stops the Livestack process, the new status is shown in the plugin.
- New Livestack layout that shows permanently the currently displayed Target/Filter combination and frame count.
- Configuration option to show only the RGB composite in Livestack, instead of each channel.
- App Camera page histogram and image stretch function
- Framing assistant in Stellarium
- Profile loading spinner
- Mid tone control on histograms.
- Reset button on histograms.
- Option to "Always shows the latest stack" in Livestack Settings.
- Optimized the information shown in the target and filters dropdown.
- Added PHD2 looping support
- Total exposure time in Image-History
- Shortcuts plugin: create custom buttons that load a chosen N.I.N.A. sequence and optionally auto-start it with one tap.
- Added feature highlight

### Changed
- Framing Assistant: Improved UI with FOV controls in image and optimized button layout

### Fixed
- Dialog Modal no longer closes when clicking outside it
- Focuser small steps were not always adopted
- Load of stacked image in sync with counts
- Increase visibility of "running ring" in Start/Stop Livestack button
- Depiction of sequence flats repairers

## [App4.0.1] [SequenceCreator1.3.1]- 2025-11-19
### Added
- Device connection status tracking: Real-time monitoring of 11 device types based on event history.
- Autofocus event tracking: Dedicated store with real-time autofocus state, points, and HFR visualization.

### Changed
- AfLiveGraph: Refactored to use autofocus store instead of log parsing.

### Fixed
- Fixed Camera settings layout
- SequenceCreator Autofocus sequence fixed
- Fixed Dialog Modal

## [Plugin1.2.1.0] [App4.0.0] [webcam-1.0.1] [LivestackPlugin0.4.1] [logfile-collector1.0.2] - 2025-11-16
### Important information
- Advanced API V2.2.11.0 and Livestack 1.0.1.5 are required for Livestack.

### Added
- Time Range Controls: Collapsible control panel with dual-range slider for time-based filtering.
- Sequence Graph: Data source selector for primary and secondary graph displays.
- Camera settings: Sync plate solve coordinates to mount.
- SequenceImageHistory: Added toggle button for image statistics display.
- SequenceGraph: Zoom function for the graph.
- Centralized image management system with new Image Store.
- Configurable maximum image dimension setting (Full/High/Medium/Low presets) for optimized performance across different camera types.
- Image validation to detect corrupted images with automatic retry mechanism.
- Visual loading spinner overlay for image loading states.
- Livestack: Display of the number of stacked images added.
- App: An option to specify the target name when saving snapshots.

### Changed
- Improved image fetch performance with proper memory management.
- Enhanced exposure countdown watchdog with increased check interval for better accuracy.
- Optimized performance logging threshold for image requests.

### Fixed
- Reloading the image when changing instances.
- The Mount Control button is only displayed if the function is supported.
- Webcam Plugin: Add crossOrigin="anonymous".
- logfile-collector: Fixed copy token.
- App: Fixed save target name.
- Fixed image loading at startup.
- Fixed Exposure button spinner to show the image loading.
- Fixed update URL.
- Fixed downgrade function if the backend is unavailable.
- Fixed info overlay about offline catalog in slew tab.
- Fixed race condition between simultaneous image fetch operations.
- Fixed memory leaks from unreleased Blob URLs in image operations.
- Fixed dialog visibility issue on Camera Page when dialogs appear over the image view.
- Fixed scrolling on iOS for Livestack control panel and improved UI responsiveness on small screens.
- Livestack: Control panel header now remains fixed while content scrolls on iOS devices.

## [App3.6.1] - 2025-11-05
### Added
- Option to join the beta channel

### Fixed
- Fixed error in the display of the modal settings
- Fixed Setup for querying GPS data 

## [1.1.6.1] [App3.6.0] - 2025-11-05
### Changed
- Plugin Livestack: Button for selecting targets revised
### Fixed
- Fixed Websocket connection of the Livestack plugin

## [1.1.6.0] [App3.6.0] - 2025-11-05
### Added
- Option to save snapshots
- Green glow effect for camera settings when successfully changed (Exposure Time, Gain, Offset, Target Temperature, Cooling Time, Warming Time, Pixel Size)
- Translations for snapshot settings in all supported languages
- Added Altitude (Alt) and Azimuth (Az)  to mountinfo
- Updater

### Changed
- Stellarium now displays the time from NINA when starting up.
- Camera Gain synchronizes with the NINA Snapshot setting.

### Fixed
- Fixed guider calibration assistant slew stop
- Fixed loading images during continuous loop
- Hid ExposureCount from sequence display
- Fixed negative declination display in sequence target coordinates
- Fixed display of alt/az in the framing tab 

## [1.1.5.0] [App3.5.0] - 2025-10-25
### Added
- Added a button to control the mount in TPPA Manual Mode.  
- Added TNS Sequence MessageBox.  

### Changed
- Updated sequence settings: more options can now be modified.  
- Disabled the shake-to-undo functionality on iOS.  
- iOS: Images are now saved under **Photos**.  
- Camera cooling status is now displayed.  

### Fixed
- Fixed “Center Here”: target selection no longer covers the center modal.  
- Fixed display of statistics in history images.  
- Improved timeout handling during reconnection.  
- Fixed exposure countdown.  
- Fixed “Keep screen awake” function.  
- Fixed switching between two instances.  
- Fixed saving of setup step.  
- Fixed message display when the API cannot be reached.  
- Fixed total error display (secondary double quote for arcseconds).  

## [1.1.4.0] [App3.4.0] - 2025-10-07
### Added
- Three Point Polar Alignment (TPPA): Manual Mode (Advanced API V2.2.10.0 is required)
- The current status is now displayed in the sequence and sequence dashboard
- Livestack plugin (note: currently in beta version)
- PHD2: more warning messages 
- The status of the camera, mount, and filter wheel can be opened by pressing the icons in the status bar.

### Changed
- The mount page is now always visible. An icon indicates whether the mount is connected.
- There is now a refresh button in iOS to reload Stellarium.
- Sequence design updated
- PHD2 connection establishment has been improved
- Save zoom and position in the camera image 
- Improved app loading speed by adjusting timeout periods 
- The camera cooling and warming function has been revised.
- The speed for connecting to NINA has been improved.
- Sequence-Creator: Added an option to switch directly to the sequence page

### Fixed
- Image statistics: Temperature limited to one decimal place
- Sequence: Changing the values of conditions fixed

## [1.1.3.0] [App3.3.0] - 2025-09-10
### Important information
- Advanced API V2.2.9.0 is required

### Added
- Filterwheel page: Dedicated page with responsive grid layout and status information
- Rotator page: Dedicated page with enhanced info display and controls
- Camera page: Quick access buttons and modal popups for rotator controls
- Navigation: Icons for filterwheel and rotator when equipment is connected
- Mount info: Added Right Ascension, Declination, and Time to Meridian Flip display
- TPPA page: Image modal with zoom functionality for viewing camera images during alignment
- Focuser page: Image modal with zoom functionality for viewing camera images during autofocus
- TPPA and Focus pages: Add background camera image when running
- Websocket connection monitoring created

### Changed
- Rotator: Moved from camera settings modal to dedicated quick access button
- TPPA page: Mount info display hidden to reduce clutter during alignment process
- Camera page: The last image taken is now always displayed. As in NINA
- Mount page: Added slew stop button
- Info message: Show 'What's new' on first start after an update
- Removed local notification for now.

### Fixed
- Fixed bug with switches when a non-writable switch is in the sequence
- Default gain and offset are now displayed in the sequence instead of -1.

## [1.1.2.2] [App3.2.2] - 2025-08-22
### Added
- Mountpage: Add Slew stop button 
- Info message: What's new when starting for the first time after an update

### Fixed
- Sequence: Display of the filter name
- Fix Slew stop if only slew was executed
- Mount websocket connection fix

## [1.1.2.1] [App3.2.1] - 2025-08-22
### Changed
-  Plugin: Sequece Creator: The settings are now saved in the backend.

### Fixed
- Android: The display turned itself off. Now this can be selected in the settings.
- Plugin: Sequece Creator: The endcontaienr is now processed sequentially.

## [1.1.2.0] [App3.2.0] - 2025-08-20
### Added
- Image settings: add debayer and unlinked stretch options 
- TPPA: Settings for GAIN and Exposuretime
- Telescopius Plugin: Personal target lists from Telescopius can now be loaded. Please note: An API key from Telescopius is required.
- Logcollector Plugin added - Submit your logs to the Touch N Stars team in case troubleshooting is required.

### Changed
- Error handling and debug mode rework
- Slew and center breaks off after one attempt at plate solving.

### Fixed
- Favorites: fix save rotation
- Android: Fix image download from Sequence page
- TPPA: Button position from ErrorModal 
- Plugin: Sequence Creator fix Meridian Flip

## [1.1.1.1] [App3.1.1] - 2025-08-07
### Added
- Sequence creator: Find home option

### Fixed
- fix settings button if no connection can be established
- fix cooling settings at sequence creator

## [1.1.1.0] [App3.1.0] - 2025-08-05
### Added
- PHD2 image similar to PHD2 with guide star marker
- PHD2 Starimige with starprofiel graph
- PHD2 callibration assitant
- Plugin: Sequence Creator for simple sequences added
- Plugin: Webcam viewer
- When you start the app for the first time, you will be automatically redirected to the equipment page.

### Changed
- The settings modal is now a separate page.
- Stellaruim search improved
- The sequence page design has been revised.
- The iocns of the navbar are no longer dependent on the status of the sequence. 
- Framing assistant revised

### Fixed
- Framing: The skychart and the Name is now also displayed when the coordinates come from Stellarium.

## [1.1.0.0] - 2025-07-25
### Added
- PHD2 setting support. You can now set many PHD2 parameters, such as exposure time, aggression, ...
- Display of the current `targetName` if a sequence item with status `RUNNING` exists.
- Autoscan for iOS and Andriod. The connection settings can now be determined automatically as long as the default port 5000 is used in the plugin
- In landscape, the navbar is now displayed on the left so there is more space
- Warning if the Locatoin Sync in NINA does not match TNS and the possibility to change this
- A window to set the camera's exposure time more quickly
- GuiderStatus component showing current guider state with visual indicators and multilingual support
- Added sequence load to load sequences into the advanced sequence. Load a sequence from the default sequence folder 

### Changed
- the coordinates for framing are no longer set at startup. This means that it is no longer necessary to switch to the framing tab in NINA
- design adjustments 
- Guidegraph show px and rms error
- Raise the API minimum version to API 2.2.5.0 !
- Toast notification system: Non-critical toasts now appear as non-blocking notifications in top-right corner, while confirmations and critical messages remain as blocking overlays
- Guider control buttons are now always clickable with visual feedback for inactive states

### Fixed
- fixed layout error in footer for iOS

## [1.0.9.0] - 2025-06-24
### Added
- Guidgraph can be displayed everywhere. It can be opened and closed from the status bar
- Add skychart to sequenz
- TPPA Start from current position

### Changed
- Connection timeout increased to 2s and three attempts 

### Fixed
- Automatic reconnect of the mount websocket connection

## [1.0.8.0] - 2025-05-27
### Added
- Stellarium on iOS 
- Stellarium: send coordinates to mount
- SkyChart displays the custom horizon
- Camera page: Movable modal for mount, focuser and filter

### Changed
- reworked Logfile & Image download for Android/iOS
- The communication action monitoring from TNS to NINA has been revised
- Camera page: Design reworked 
- Statusbar: Design reworked 

### Fixed
- UI rendering & touch inputs for mobile applications
- Fix connection error with alpaca devices

## [1.0.7.0] - 2025-05-08
### Added
- Favorites memory for targets added
- debug option/window 

### Changed
- The API port is now automatically detected
- Several NINA instances can run on one PC. The port increases by 1 for each instance
- The skychart shows the nautical and astronomical night
- The communication action monitoring from TNS to NINA has been revised

## [1.0.6.0] - 2025-05-03
### Added
- Focuser quick to use button
- Integrated iOS app
- Instanze Color -> There is a separate color for each instance. The navbar changes color depending on the instance
- add a plugin system
- A message is now displayed if the communication does not work

### Changed
- design rework stellarium 
- button design adjustment
- rewort guidegraph
- framing tab change reworked (!!! new api is needed !!! ) -> When starting TNS, the system now also switches back to the active tab of NINA

### Fixed
- repairs a connection error if the default port is not used
- the IP address in the plugin is now displayed correctly


## [1.0.5.0] - 2025-04-16
### Added
- Sequenceimage: Add download function
- Dome: Add Slew and Sync
- Add ToastModal 
- Focuser: Add autofocus graph 
- Camera: Add Chipsettings 
- Image History sorting by newest / oldest
- Stellarium Clock & Date view
- Altitude Chart in TargetSearch
- Settings for stretch factor and black clipping 
- Add Manuell Filterwheel controll. You have to set the filter wheel of the API

### Changed
- CaptureButton created and integrated into CameraView 
- CameraView is no longer locked when a sequence is running. Capturing only is not possible
- Manual Mountcontroll is permanently visible
- Update Eslint to 9
- add durations and dither to Guidegraph
- Sequence image is now displayed as in NINA

### Fixed
- Avoid duplicate NINA connection entries
- Eslint now fixes prettier
- Flatpanel icon state

## [1.0.4.4] - 2025-03-20
### Fixed
- fixed: add target to sequence

## [1.0.4.3] - 2025-03-29
### Fixed
- error fixed when sequence loads

## Android 1.6.3
### Added
- Implemented memory-safe APK updater with progress tracking
- Enhanced lifecycle handling for robust update management
- Integrated permission request handling for APK installation

### Fixed
- Resolved memory leak issues in the update checker
- Fixed access modifier conflict for `onDestroy()` override in `MainActivity`

### Changed
- Improved user feedback during APK downloads with a progress dialog
- Enhanced error handling for partial downloads and network failures

## [1.0.4.2] - 2025-03-28
### Fixed
- Fixed NINA Update

## [1.0.4.0] - 2025-03-28
### Added
- slew and Slew and Center added to stellarium
- settings panel for stellaruim added to activate different views
- Equipment: Device selection added
- Sequence editor
- Slew can now be canceled
- TPPA: Modal for bigger font size
- TPPA: Modal for target circel
- Framing wizard: Button slew to cenit
- Last sequence image cache
- SlewAndCenter with AzAlt
- Infomodal for slew and center

### Fixed
- fixes an error when the stellarium page is reloaded
- camera cooling status 

### Changed
- rework Stellarium mount position
- rework Stellarium selected object
- rework slew and slewAndCenter function
- Equipment connect page reworked
- Sequence info changed from json to state
- Hide the connection settings if it is not an Androidapp
- Manual mount control is only available if tracking is not active
- Last sequence image cache
- settings wizzard now loads the coordinates of nina
- imagehistory now loads thumbnails so it is much faster
- CenterHere: Rework Slwe and Centerbutton 

## [1.0.3.0] - 2025-03-08
### Added
- Stellarium Web Engine
- Display current mount position in stellarium
- Object selection in stellarium
- Framing assistent with stellarium data
- Date & Time selection in stellarium
- Image History

### Changed
- update cz
- rework history image

### Fixed
- Setup screen / Nina instance setup for Android only
- Windspeed in weather modal

## [1.0.2.2] - 2025-02-23
### Added
- Create a new SequenceImageHistory view that loads all the images from the history using the SequenceImage component.
- Add this new SequenceImageHistory view as a new tab of the "Sequence Monitoring" page.
- slew can be canceled
- set park position

### Changed
- Extract the sequence image loading logic into a new SequenceImage component. This component is in charge of displaying the image + stats + opening the modal for the full preview.

### Fixed
- Plugin null exception error
- Small UI fixes in the "Sequence Monitoring" page.
- Added a new script to add a new entry to all locale files. Very handy when creating a new entry to avoid going to all the files individually.
- TPPA fix display error

## [1.0.2.0] - 2025-02-21
### Added
- add flat assistant
- add manuell mount controll
- Starsearch
- spanish translation

### Changed
- Auto prepare for the images
- TPPA  shows more info
- DLSR chip size is loaded from the framing settings

### Fixed
- Loading the autofocus graphic after a run did not always work
- Shutdown / Restart now also works when PHD2 is running

## [1.0.1.0] - 2025-02-14
### Added
- Shutdown / Restart support (NINA PC)
- New Translation keys
- Manuell mount controll
- “center here” added
- image settings

### Changed
- Android framework replaced with CapacitorJS (previous App needs to be removed first)
- Android 10 is now required as min. version
- Images are processed in the same way as in NINA
- Camerapage layout reworked

### Fixed
- ISO was not set correctly with DLSR
- Pinia store now correctly stores Instance configurations

## [1.0.0.9] - 2025-02-07
### Added
- Graphic showing the remaining exposure time
- Binning can be set
- Readoutmode can be set
- Download Logs from Modal
- Klingon support

### Changed
- Camera design adjustments
- Save exposuretime gain and offset permanently
- prevent lockscreen on Android
- Load all values from Weather
- Logic of CORS in plugin changed
- Removed wshv and Autofocus watcher

### Fixed
- Flatpanel icon does not change color
- Guidergraph: Data was not always loaded
- Error when loading the target image fixed
- regular expression for dec and ra adapted
- Fixed custom sky survey cache path

### Known Issues
- Android - Logfile Download not working

## [1.0.0.8] - 2025-02-04
### Added
- Framingassistant
- Switchpage
- portuguese support
- Manuell mount control
- Guider notes
  
### Changed
- Filter wheel cannot be connected if it is manual
- Rotator cannot be connected if it is manual
- Camera and last sequence image is now in an Modal for zooming
- Adaptations to API version 2.1.7.0
- update cz, fr, it, de, en, cn
- Sequence overview reworked
- display of the zoom factor in the image modal 
  
### Fixed
- Camera - timeout
- Sequence image does not always load
- Weather modal
- Android Update
- Subnav
- Guider state management
- Guider RA / DEC values

## [1.0.0.7] - 2025-01-27
### Added
- Italian, Czech, Chinese support
- Weather modal with additional information
- About modal
- Updater for Android
- Cors description
  
### Fixed
- Input validation for Nina instances
- FQDN working again
- Instance selection
- TPPA state handling

## [1.0.0.6] - 2025-01-22
### Added
- Support for Advanced API 2.1.4.0
- Setup screen & Tutorial
- Proper guider implementation

### Fixed
- Ui Elements fixed

## [1.0.0.5] - 2025-01-19
### Added
- Flatpanel support
- Sequence monitor

### Fixed
- Mobile optimizations
- Navbar<|MERGE_RESOLUTION|>--- conflicted
+++ resolved
@@ -8,13 +8,9 @@
 ### Added
 - Filtersettings
 
-<<<<<<< HEAD
-## [App4.2.0.beta4] [livestack0.6.2]  - 2025-12-xx
-=======
-## [App4.2.0] [livestack0.6.2] [bahtifocus1.0.0] - 2025-12-04
+## [App4.2.0] [livestack0.6.2][bahtifocus1.0.0] - 2025-12-04
 ### Important information
 TouchNStar Plugin 1.2.3.0 is required for BahtiFocus
->>>>>>> b3ad61a3
 ### Added
 - Equipment settings page
 - Mount: Side of pier info
