<template>
<<<<<<< HEAD
  <div class="button-slew-center-rotate">
    <div class="">
      <div class="flex gap-0 border border-gray-600 rounded-lg overflow-hidden">
        <button
          @click="store.mountInfo.Slewing ? stopSlew() : slew()"
          :disabled="
            !store.mountInfo.Slewing &&
            (framingStore.isSlewing ||
              framingStore.isSlewingAndCentering ||
              framingStore.isRotating ||
              props.disabled)
          "
          :class="[
            'px-5 flex-1 w-full rounded-none',
            store.mountInfo.Slewing ? 'default-button-red' : 'default-button-cyan',
          ]"
        >
          <span
            v-if="
              framingStore.isSlewing ||
              framingStore.isSlewingAndCentering ||
              framingStore.isRotating
            "
            class="loader mr-2"
          ></span>
          <StopCircleIcon v-if="store.mountInfo.Slewing" class="w-6 h-6" />
          <p v-else-if="label">{{ label }}</p>
          <p
            v-else-if="
              settingsStore.mount.useCenter &&
              settingsStore.mount.useRotate &&
              store.rotatorInfo.Connected
            "
          >
            {{ $t('components.slewAndCenter.slew_and_center') }} &
            {{ $t('components.framing.useRotate') }}
          </p>
          <p v-else-if="settingsStore.mount.useCenter">
            {{ $t('components.slewAndCenter.slew_and_center') }}
          </p>
          <p v-else>{{ $t('components.slewAndCenter.slew') }}</p>
        </button>
        <button
          @click="showSettingsModal = true"
          :disabled="
            framingStore.isSlewing ||
=======
  <div class="">
    <div class="flex gap-0 border border-gray-600 rounded-lg overflow-hidden">
      <button
        @click="store.mountInfo.Slewing ? framingStore.slewStop() : slew()"
        :disabled="
          !store.mountInfo.Slewing &&
          (framingStore.isSlewing ||
>>>>>>> 661d4826
            framingStore.isSlewingAndCentering ||
            framingStore.isRotating ||
            props.disabled
          "
          class="bg-gray-700 hover:bg-gray-600 text-gray-300 hover:text-white transition-colors duration-200 px-3 w-12 h-12 rounded-none border-l border-gray-500"
          title="Settings"
        >
          <svg class="w-5 h-5" fill="none" stroke="currentColor" viewBox="0 0 24 24">
            <path
              stroke-linecap="round"
              stroke-linejoin="round"
              stroke-width="2"
              d="M10.325 4.317c.426-1.756 2.924-1.756 3.35 0a1.724 1.724 0 002.573 1.066c1.543-.94 3.31.826 2.37 2.37a1.724 1.724 0 001.065 2.572c1.756.426 1.756 2.924 0 3.35a1.724 1.724 0 00-1.066 2.573c.94 1.543-.826 3.31-2.37 2.37a1.724 1.724 0 00-2.572 1.065c-.426 1.756-2.924 1.756-3.35 0a1.724 1.724 0 00-2.573-1.066c-1.543.94-3.31-.826-2.37-2.37a1.724 1.724 0 00-1.065-2.572c-1.756-.426-1.756-2.924 0-3.35a1.724 1.724 0 001.066-2.573c-.94-1.543.826-3.31 2.37-2.37.996.608 2.296.07 2.572-1.065z"
            />
            <path
              stroke-linecap="round"
              stroke-linejoin="round"
              stroke-width="2"
              d="M15 12a3 3 0 11-6 0 3 3 0 016 0z"
            />
          </svg>
        </button>
      </div>
    </div>

    <!-- Settings Modal -->
    <Modal :show="showSettingsModal" @close="showSettingsModal = false" :zIndex="'z-[60]'">
      <template #header>
        <h2 class="text-xl font-bold">{{ $t('components.settings.title') }}</h2>
      </template>
      <template #body>
        <div class="space-y-4">
          <div
            class="flex items-center justify-between p-3 bg-gray-700/30 rounded-lg border border-gray-600/30"
          >
            <div class="flex items-center gap-3">
              <div class="w-2 h-2 rounded-full bg-cyan-400"></div>
              <span class="text-sm font-medium">{{ $t('components.framing.useCenter') }}</span>
            </div>
            <div class="ml-6">
              <toggleButton
                @click="settingsStore.mount.useCenter = !settingsStore.mount.useCenter"
                :status-value="settingsStore.mount.useCenter"
              />
            </div>
          </div>

          <div
            v-if="store.rotatorInfo.Connected"
            class="flex items-center justify-between p-3 bg-gray-700/30 rounded-lg border border-gray-600/30"
          >
            <div class="flex items-center gap-3">
              <div class="w-2 h-2 rounded-full bg-purple-400"></div>
              <span class="text-sm font-medium">{{ $t('components.framing.useRotate') }}</span>
            </div>
            <div class="ml-6">
              <toggleButton
                @click="settingsStore.mount.useRotate = !settingsStore.mount.useRotate"
                :status-value="settingsStore.mount.useRotate"
              />
            </div>
          </div>
        </div>
      </template>
    </Modal>

    <CenterModal ref="centeringModalRef" />
  </div>
</template>

<script setup>
import { defineProps, defineEmits, ref } from 'vue';
import apiService from '@/services/apiService';
import { apiStore } from '@/store/store';
import { useFramingStore } from '@/store/framingStore';
import { useSettingsStore } from '@/store/settingsStore';
import { useI18n } from 'vue-i18n';
import { wait } from '@/utils/utils';
import toggleButton from '@/components/helpers/toggleButton.vue';
import CenterModal from '@/components/mount/CenterModal.vue';
import Modal from '@/components/helpers/Modal.vue';
import { StopCircleIcon } from '@heroicons/vue/24/outline';

const store = apiStore();
const framingStore = useFramingStore();
const settingsStore = useSettingsStore();
const { t } = useI18n();
const centeringModalRef = ref(null);
const showSettingsModal = ref(false);

const props = defineProps({
  raAngle: Number,
  decAngle: Number,
  label: String,
  disabled: Boolean,
});
const emit = defineEmits(['finished']);

async function unparkMount() {
  if (store.mountInfo.AtPark) {
    try {
      const response = await apiService.mountAction('unpark');
      if (!response.Success) return;
      await wait(2000);
      console.log(t('components.mount.control.unpark'));
    } catch (error) {
      console.log(t('components.mount.control.errors.unpark'));
    }
  }
}

async function slew() {
  try {
    await unparkMount(); // Überprüfen und Entparken, falls erforderlich
    const center = settingsStore.mount.useCenter;
    const rotate = settingsStore.mount.useRotate && store.rotatorInfo.Connected;
    let numberOfAttemptsTemp = 0;

    if (center || rotate) {
      centeringModalRef.value?.openModal();
      console.log('First: Slew to the target');
      await framingStore.slewAndCenterRotate(props.raAngle, props.decAngle, false, false);
      if (framingStore.slewIsStopt) return;
      console.log('Second: center the target');
      // Temporarily set NumberOfAttempts to 1 if it is greater than 1
      if (store.profileInfo.PlateSolveSettings.NumberOfAttempts > 1) {
        numberOfAttemptsTemp = store.profileInfo.PlateSolveSettings.NumberOfAttempts;
        console.log('change NumberOfAttempts to 1 from ', numberOfAttemptsTemp);
        await apiService.profileChangeValue('PlateSolveSettings-NumberOfAttempts', 1);
      }
      await framingStore.slewAndCenterRotate(props.raAngle, props.decAngle, center, rotate);
      if (numberOfAttemptsTemp > 1) {
        console.log('change NumberOfAttempts to ', numberOfAttemptsTemp);
        await apiService.profileChangeValue(
          'PlateSolveSettings-NumberOfAttempts',
          numberOfAttemptsTemp
        );
      }
    } else {
      console.log('Slew without centering or rotating');
      await framingStore.slewAndCenterRotate(props.raAngle, props.decAngle, false, false);
    }

    emit('finished'); // Emit Event nach Erfolg
  } catch (error) {
    console.error('Slew error:', error);
  }
}
</script>

<style scoped>
.loader {
  border: 2px solid #f3f3f3;
  border-top: 2px solid #3498db;
  border-radius: 50%;
  width: 16px;
  height: 16px;
  animation: spin 1s linear infinite;
}

@keyframes spin {
  0% {
    transform: rotate(0deg);
  }
  100% {
    transform: rotate(360deg);
  }
}
</style><|MERGE_RESOLUTION|>--- conflicted
+++ resolved
@@ -1,52 +1,4 @@
 <template>
-<<<<<<< HEAD
-  <div class="button-slew-center-rotate">
-    <div class="">
-      <div class="flex gap-0 border border-gray-600 rounded-lg overflow-hidden">
-        <button
-          @click="store.mountInfo.Slewing ? stopSlew() : slew()"
-          :disabled="
-            !store.mountInfo.Slewing &&
-            (framingStore.isSlewing ||
-              framingStore.isSlewingAndCentering ||
-              framingStore.isRotating ||
-              props.disabled)
-          "
-          :class="[
-            'px-5 flex-1 w-full rounded-none',
-            store.mountInfo.Slewing ? 'default-button-red' : 'default-button-cyan',
-          ]"
-        >
-          <span
-            v-if="
-              framingStore.isSlewing ||
-              framingStore.isSlewingAndCentering ||
-              framingStore.isRotating
-            "
-            class="loader mr-2"
-          ></span>
-          <StopCircleIcon v-if="store.mountInfo.Slewing" class="w-6 h-6" />
-          <p v-else-if="label">{{ label }}</p>
-          <p
-            v-else-if="
-              settingsStore.mount.useCenter &&
-              settingsStore.mount.useRotate &&
-              store.rotatorInfo.Connected
-            "
-          >
-            {{ $t('components.slewAndCenter.slew_and_center') }} &
-            {{ $t('components.framing.useRotate') }}
-          </p>
-          <p v-else-if="settingsStore.mount.useCenter">
-            {{ $t('components.slewAndCenter.slew_and_center') }}
-          </p>
-          <p v-else>{{ $t('components.slewAndCenter.slew') }}</p>
-        </button>
-        <button
-          @click="showSettingsModal = true"
-          :disabled="
-            framingStore.isSlewing ||
-=======
   <div class="">
     <div class="flex gap-0 border border-gray-600 rounded-lg overflow-hidden">
       <button
@@ -54,31 +6,66 @@
         :disabled="
           !store.mountInfo.Slewing &&
           (framingStore.isSlewing ||
->>>>>>> 661d4826
             framingStore.isSlewingAndCentering ||
             framingStore.isRotating ||
-            props.disabled
+            props.disabled)
+        "
+        :class="[
+          'px-5 flex-1 w-full rounded-none',
+          store.mountInfo.Slewing ? 'default-button-red' : 'default-button-cyan',
+        ]"
+      >
+        <span
+          v-if="
+            framingStore.isSlewing || framingStore.isSlewingAndCentering || framingStore.isRotating
           "
-          class="bg-gray-700 hover:bg-gray-600 text-gray-300 hover:text-white transition-colors duration-200 px-3 w-12 h-12 rounded-none border-l border-gray-500"
-          title="Settings"
+          class="loader mr-2"
+        ></span>
+        <StopCircleIcon v-if="store.mountInfo.Slewing" class="w-6 h-6" />
+        <p v-else-if="label">{{ label }}</p>
+        <p
+          v-else-if="
+            settingsStore.mount.useCenter &&
+            settingsStore.mount.useRotate &&
+            store.rotatorInfo.Connected
+          "
         >
-          <svg class="w-5 h-5" fill="none" stroke="currentColor" viewBox="0 0 24 24">
-            <path
-              stroke-linecap="round"
-              stroke-linejoin="round"
-              stroke-width="2"
-              d="M10.325 4.317c.426-1.756 2.924-1.756 3.35 0a1.724 1.724 0 002.573 1.066c1.543-.94 3.31.826 2.37 2.37a1.724 1.724 0 001.065 2.572c1.756.426 1.756 2.924 0 3.35a1.724 1.724 0 00-1.066 2.573c.94 1.543-.826 3.31-2.37 2.37a1.724 1.724 0 00-2.572 1.065c-.426 1.756-2.924 1.756-3.35 0a1.724 1.724 0 00-2.573-1.066c-1.543.94-3.31-.826-2.37-2.37a1.724 1.724 0 00-1.065-2.572c-1.756-.426-1.756-2.924 0-3.35a1.724 1.724 0 001.066-2.573c-.94-1.543.826-3.31 2.37-2.37.996.608 2.296.07 2.572-1.065z"
-            />
-            <path
-              stroke-linecap="round"
-              stroke-linejoin="round"
-              stroke-width="2"
-              d="M15 12a3 3 0 11-6 0 3 3 0 016 0z"
-            />
-          </svg>
-        </button>
-      </div>
+          {{ $t('components.slewAndCenter.slew_and_center') }} &
+          {{ $t('components.framing.useRotate') }}
+        </p>
+        <p v-else-if="settingsStore.mount.useCenter">
+          {{ $t('components.slewAndCenter.slew_and_center') }}
+        </p>
+        <p v-else>{{ $t('components.slewAndCenter.slew') }}</p>
+      </button>
+      <button
+        @click="showSettingsModal = true"
+        :disabled="
+          framingStore.isSlewing ||
+          framingStore.isSlewingAndCentering ||
+          framingStore.isRotating ||
+          props.disabled
+        "
+        class="bg-gray-700 hover:bg-gray-600 text-gray-300 hover:text-white transition-colors duration-200 px-3 w-12 h-12 rounded-none border-l border-gray-500"
+        title="Settings"
+      >
+        <svg class="w-5 h-5" fill="none" stroke="currentColor" viewBox="0 0 24 24">
+          <path
+            stroke-linecap="round"
+            stroke-linejoin="round"
+            stroke-width="2"
+            d="M10.325 4.317c.426-1.756 2.924-1.756 3.35 0a1.724 1.724 0 002.573 1.066c1.543-.94 3.31.826 2.37 2.37a1.724 1.724 0 001.065 2.572c1.756.426 1.756 2.924 0 3.35a1.724 1.724 0 00-1.066 2.573c.94 1.543-.826 3.31-2.37 2.37a1.724 1.724 0 00-2.572 1.065c-.426 1.756-2.924 1.756-3.35 0a1.724 1.724 0 00-2.573-1.066c-1.543.94-3.31-.826-2.37-2.37a1.724 1.724 0 00-1.065-2.572c-1.756-.426-1.756-2.924 0-3.35a1.724 1.724 0 001.066-2.573c-.94-1.543.826-3.31 2.37-2.37.996.608 2.296.07 2.572-1.065z"
+          />
+          <path
+            stroke-linecap="round"
+            stroke-linejoin="round"
+            stroke-width="2"
+            d="M15 12a3 3 0 11-6 0 3 3 0 016 0z"
+          />
+        </svg>
+      </button>
     </div>
+  </div>
 
     <!-- Settings Modal -->
     <Modal :show="showSettingsModal" @close="showSettingsModal = false" :zIndex="'z-[60]'">
