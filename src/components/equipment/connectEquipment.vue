--- conflicted
+++ resolved
@@ -151,8 +151,6 @@
       <settingsGuiderConnect :selectedGuiderDevice="selectedGuiderDevice" />
     </template>
   </Modal>
-<<<<<<< HEAD
-=======
 
   <!-- Mount Settings Modal -->
   <Modal :show="showMountSettings" @close="showMountSettings = false">
@@ -163,7 +161,6 @@
       <settingsMount :selectedMountDevice="selectedMountDevice" />
     </template>
   </Modal>
->>>>>>> a382b1ef
 </template>
 
 <script setup>
@@ -174,10 +171,7 @@
 import selectDevices from '@/components/equipment/selectDevices.vue';
 import Modal from '@/components/helpers/Modal.vue';
 import settingsGuiderConnect from '@/components/guider/settingsGuiderConnect.vue';
-<<<<<<< HEAD
-=======
 import settingsMount from '@/components/mount/settingsMount.vue';
->>>>>>> a382b1ef
 import { checkMountConnectionPermission } from '@/utils/locationSyncUtils';
 
 const { t } = useI18n();
@@ -186,24 +180,18 @@
 const isDisconnecting = ref(false);
 const showGuiderSettings = ref(false);
 const selectedGuiderDevice = ref('');
-<<<<<<< HEAD
-=======
 const showMountSettings = ref(false);
 const selectedMountDevice = ref('');
->>>>>>> a382b1ef
 
 const openGuiderSettings = (payload) => {
   selectedGuiderDevice.value = payload?.selectedDeviceDisplayName || '';
   showGuiderSettings.value = true;
 };
-<<<<<<< HEAD
-=======
 
 const openMountSettings = (payload) => {
   selectedMountDevice.value = payload?.selectedDeviceDisplayName || '';
   showMountSettings.value = true;
 };
->>>>>>> a382b1ef
 
 const allConnected = computed(() => {
   return store.existingEquipmentList.every((device) => {
