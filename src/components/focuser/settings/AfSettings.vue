--- conflicted
+++ resolved
@@ -1,72 +1,6 @@
 <template>
   <div class="p-4 flex flex-col gap-1 bg-gray-800/50 rounded-lg border border-gray-700/50">
     <SettingInput
-<<<<<<< HEAD
-      labelKey="components.focuser.settings.AutoFocusInitialOffsetSteps"
-      settingKey="FocuserSettings-AutoFocusInitialOffsetSteps"
-      :modelValue="store.profileInfo.FocuserSettings.AutoFocusInitialOffsetSteps"
-      :max="100"
-    />
-    <SettingInput
-      labelKey="components.focuser.settings.AutoFocusStepSize"
-      settingKey="FocuserSettings-AutoFocusStepSize"
-      :modelValue="store.profileInfo.FocuserSettings.AutoFocusStepSize"
-    />
-    <SettingInput
-      labelKey="components.focuser.settings.FocuserSettleTime"
-      settingKey="FocuserSettings-FocuserSettleTime"
-      :modelValue="store.profileInfo.FocuserSettings.FocuserSettleTime"
-    />
-    <SettingInput
-      labelKey="components.focuser.settings.AutoFocusTotalNumberOfAttempts"
-      settingKey="FocuserSettings-AutoFocusTotalNumberOfAttempts"
-      :modelValue="store.profileInfo.FocuserSettings.AutoFocusTotalNumberOfAttempts"
-    />
-    <SettingInput
-      labelKey="components.focuser.settings.AutoFocusNumberOfFramesPerPoint"
-      settingKey="FocuserSettings-AutoFocusNumberOfFramesPerPoint"
-      :modelValue="store.profileInfo.FocuserSettings.AutoFocusNumberOfFramesPerPoint"
-    />
-    <SettingInput
-      labelKey="components.focuser.settings.AutoFocusInnerCropRatio"
-      settingKey="FocuserSettings-AutoFocusInnerCropRatio"
-      :modelValue="store.profileInfo.FocuserSettings.AutoFocusInnerCropRatio"
-    />
-    <SettingInput
-      labelKey="components.focuser.settings.AutoFocusOuterCropRatio"
-      settingKey="FocuserSettings-AutoFocusOuterCropRatio"
-      :modelValue="store.profileInfo.FocuserSettings.AutoFocusOuterCropRatio"
-    />
-    <SettingInput
-      labelKey="components.focuser.settings.AutoFocusUseBrightestStars"
-      settingKey="FocuserSettings-AutoFocusUseBrightestStars"
-      :modelValue="store.profileInfo.FocuserSettings.AutoFocusUseBrightestStars"
-    />
-    <SettingInput
-      labelKey="components.focuser.settings.BacklashIn"
-      settingKey="FocuserSettings-BacklashIn"
-      :modelValue="store.profileInfo.FocuserSettings.BacklashIn"
-    />
-    <SettingInput
-      labelKey="components.focuser.settings.BacklashOut"
-      settingKey="FocuserSettings-BacklashOut"
-      :modelValue="store.profileInfo.FocuserSettings.BacklashOut"
-    />
-    <SettingInput
-      labelKey="components.focuser.settings.AutoFocusBinning"
-      settingKey="FocuserSettings-AutoFocusBinning"
-      :modelValue="store.profileInfo.FocuserSettings.AutoFocusBinning"
-    />
-    <SettingInput
-      labelKey="components.focuser.settings.AutoFocusTimeoutSeconds"
-      settingKey="FocuserSettings-AutoFocusTimeoutSeconds"
-      :modelValue="store.profileInfo.FocuserSettings.AutoFocusTimeoutSeconds"
-    />
-    <SettingInput
-      labelKey="components.focuser.settings.RSquaredThreshold"
-      settingKey="FocuserSettings-RSquaredThreshold"
-      :modelValue="store.profileInfo.FocuserSettings.RSquaredThreshold"
-=======
       labelKey="AutoFocusInitialOffsetSteps"
       settingKey="AutoFocusInitialOffsetSteps"
       storeKey="AutoFocusInitialOffsetSteps"
@@ -123,23 +57,11 @@
       labelKey="RSquaredThreshold"
       settingKey="RSquaredThreshold"
       storeKey="RSquaredThreshold"
->>>>>>> 1faa212e
       :min="0"
       :max="1"
       step="0.1"
     />
     <SettingSelect
-<<<<<<< HEAD
-      labelKey="components.focuser.settings.AutoFocusFitFunction"
-      settingKey="FocuserSettings-AutoFocusCurveFitting"
-      :modelValue="store.profileInfo.FocuserSettings.AutoFocusCurveFitting"
-      :options="['TRENDLINES', 'PARABOLIC', 'TRENDPARABOLIC', 'HYPERBOLIC', 'TRENDHYPERBOLIC']"
-    />
-    <SettingSelect
-      labelKey="components.focuser.settings.BacklashCompensationModel"
-      settingKey="FocuserSettings-BacklashCompensationModel"
-      :modelValue="store.profileInfo.FocuserSettings.BacklashCompensationModel"
-=======
       labelKey="AutoFocusFitFunction"
       settingKey="AutoFocusCurveFitting"
       storeKey="AutoFocusCurveFitting"
@@ -149,23 +71,13 @@
       labelKey="BacklashCompensationModel"
       settingKey="BacklashCompensationModel"
       storeKey="BacklashCompensationModel"
->>>>>>> 1faa212e
       :options="['OVERSHOOT', 'ABSOLUTE']"
     />
     <setAutoFocusDisableGuiding />
   </div>
 </template>
 <script setup>
-<<<<<<< HEAD
-import { apiStore } from '@/store/store';
 import SettingInput from '@/components/helpers/settings/SettingInput.vue';
 import SettingSelect from '@/components/helpers/settings/SettingSelect.vue';
 import setAutoFocusDisableGuiding from './setAutoFocusDisableGuiding.vue';
-
-const store = apiStore();
-=======
-import SettingInput from '@/components/helpers/settings/SettingInput.vue';
-import SettingSelect from '@/components/helpers/settings/SettingSelect.vue';
-import setAutoFocusDisableGuiding from './setAutoFocusDisableGuiding.vue';
->>>>>>> 1faa212e
 </script>