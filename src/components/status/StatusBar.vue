<template>
  <div
    v-if="store.isBackendReachable"
    class="w-full bg-slate-800 transition-opacity h-9 text-sm px-4 text-gray-400 flex items-center justify-between overflow-hidden safe-area-bottom"
  >
    <!-- Safety info -->
    <div v-if="store.safetyInfo.Connected" class="flex">
      <svg
        xmlns="http://www.w3.org/2000/svg"
        viewBox="0 0 24 24"
        fill="none"
        stroke="currentColor"
        stroke-width="2"
        stroke-linecap="round"
        stroke-linejoin="round"
        :class="`w-5 h-5 ${store.safetyInfo.IsSafe ? 'text-green-600' : 'text-red-600'}`"
      >
        <path stroke="none" d="M0 0h24v24H0z" fill="none" />
        <path
          d="M12 3a12 12 0 0 0 8.5 3a12 12 0 0 1 -8.5 15a12 12 0 0 1 -8.5 -15a12 12 0 0 0 8.5 -3"
        />
        <path d="M12 11m-1 0a1 1 0 1 0 2 0a1 1 0 1 0 -2 0" />
        <path d="M12 12l0 2.5" />
      </svg>
    </div>
    <!--Camera-->
    <div v-if="store.cameraInfo.Connected" class="flex items-center gap-1">
      <div class="flex w-5 h-5">
        <CameraIcon :class="{ 'text-green-500': store.cameraInfo.IsExposing }" />
      </div>
      <p class="hidden xs:block">Gain: {{ Number(store.cameraInfo.Gain).toFixed(0) }}</p>
      <p v-if="store.cameraInfo.CoolerOn" class="flex items-center">
        <svg
          xmlns="http://www.w3.org/2000/svg"
          viewBox="0 0 24 24"
          fill="none"
          stroke="currentColor"
          stroke-width="2"
          stroke-linecap="round"
          stroke-linejoin="round"
          class="w-5 h-5 icon icon-tabler icons-tabler-outline icon-tabler-temperature"
        >
          <path stroke="none" d="M0 0h24v24H0z" fill="none" />
          <path d="M10 13.5a4 4 0 1 0 4 0v-8.5a2 2 0 0 0 -4 0v8.5" />
          <path d="M10 9l4 0" />
        </svg>

        {{ Number(store.cameraInfo.Temperature).toFixed(1) }}
      </p>
      <p v-if="store.cameraInfo.CoolerOn" class="hidden xs:block">
        ({{ Number(store.cameraInfo.CoolerPower).toFixed(0) }}%)
      </p>
      <div v-if="store.filterInfo.Connected" class="hidden sm:block">
        <p class="flex items-center">
          <svg
            class="w-5 h-5"
            baseProfile="full"
            version="1.1"
            viewBox="0 0 100 100"
            xmlns="http://www.w3.org/2000/svg"
            xmlns:ev="http://www.w3.org/2001/xml-events"
            xmlns:xlink="http://www.w3.org/1999/xlink"
          >
            <defs />
            <circle cx="50.0" cy="50.0" fill="currentColor" r="40.0" stroke="black" />
            <circle cx="70.0" cy="50.0" fill="black" r="5.0" />
            <circle cx="56.180339887498945" cy="69.02113032590307" fill="black" r="5.0" />
            <circle cx="33.819660112501055" cy="61.75570504584947" fill="black" r="5.0" />
            <circle cx="33.81966011250105" cy="38.24429495415054" fill="black" r="5.0" />
            <circle cx="56.180339887498945" cy="30.978869674096927" fill="black" r="5.0" />
          </svg>
          {{ store.filterInfo.SelectedFilter.Name }}
        </p>
      </div>
    </div>
    <!--Mount-->
    <button v-if="store.mountInfo.Connected" class="flex flex-row">
      <svg
        xmlns="http://www.w3.org/2000/svg"
        viewBox="0 0 24 24"
        fill="none"
        stroke="currentColor"
        stroke-width="2"
        stroke-linecap="round"
        stroke-linejoin="round"
        :class="[
          'w-5 h-5 icon icon-tabler icons-tabler-outline icon-tabler-filters',
          store.mountInfo.AtPark
            ? 'text-red-500'
            : !store.mountInfo.TrackingEnabled
              ? 'text-yellow-500'
              : 'text-green-500',
        ]"
      >
        <path stroke="none" d="M0 0h24v24H0z" fill="none" />
        <path d="M6 21l6 -5l6 5" />
        <path d="M12 13v8" />
        <path
          d="M3.294 13.678l.166 .281c.52 .88 1.624 1.265 2.605 .91l14.242 -5.165a1.023 1.023 0 0 0 .565 -1.456l-2.62 -4.705a1.087 1.087 0 0 0 -1.447 -.42l-.056 .032l-12.694 7.618c-1.02 .613 -1.357 1.897 -.76 2.905z"
        />
        <path d="M14 5l3 5.5" />
      </svg>
      <div
        v-if="store.mountInfo.Slewing"
        class="w-4 h-4 border-2 border-green-500 border-t-transparent border-solid rounded-full animate-spin"
      ></div>
    </button>
    <!--Guider-->
    <div v-if="store.guiderInfo.Connected" class="flex items-center gap-1">
      <button
        class="flex flex-row bg-cyan-950 p-1 shadow-lg rounded-full border border-cyan-800 gap-1"
        :class="{
          'glow-green': guiderStore.showGuiderGraph && !guiderStore.phd2StarLost,
          'glow-red': guiderStore.phd2StarLost,
        }"
        @click="guiderStore.showGuiderGraph = !guiderStore.showGuiderGraph"
      >
        <svg
          class="w-5 h-5 icon icon-tabler icons-tabler-outline icon-tabler-viewfinder"
          xmlns="http://www.w3.org/2000/svg"
          viewBox="0 0 24 24"
          fill="none"
          stroke="currentColor"
          stroke-width="2"
          stroke-linecap="round"
          stroke-linejoin="round"
          :class="{ 'text-green-500': store.guiderInfo.State == 'Guiding' }"
        >
          <path stroke="none" d="M0 0h24v24H0z" fill="none" />
          <path d="M12 12m-9 0a9 9 0 1 0 18 0a9 9 0 1 0 -18 0" />
          <path d="M12 3l0 4" />
          <path d="M12 21l0 -3" />
          <path d="M3 12l4 0" />
          <path d="M21 12l-3 0" />
          <path d="M12 12l0 .01" />
        </svg>
<<<<<<< HEAD
        <p v-if="store.profileInfo?.GuiderSettings?.PHD2GuiderScale === 'ARCSECONDS'">{{ store.guiderInfo.RMSError?.Total.Arcseconds.toFixed(2) }}"</p> 
        <p v-else> {{ store.guiderInfo.RMSError?.Total.Pixel.toFixed(2) }} </p>
=======
        <p v-if="store.profileInfo?.GuiderSettings?.PHD2GuiderScale === 'ARCSECONDS'">
          {{ store.guiderInfo.RMSError?.Total.Arcseconds.toFixed(2) }}"
        </p>
        <p v-else>{{ store.guiderInfo.RMSError?.Total.Pixel.toFixed(2) }}</p>
>>>>>>> bf3f67d7
      </button>
    </div>
    <!-- Weather info container -->
    <button
      v-if="store.weatherInfo.Connected"
      class="flex flex-row bg-cyan-950 p-1 shadow-lg rounded-full border border-cyan-800 gap-1"
      @click.stop.prevent="handleWeatherClick"
    >
      <svg
        v-if="store.weatherInfo.CloudCover < 20"
        class="w-4 h-4"
        fill="currentColor"
        viewBox="0 0 24 24"
      >
        <path
          d="M6.05 4.14l-.39-.39a.993.993 0 0 0-1.4 0l-.01.01c-.39.39-.39 1.02 0 1.41l.39.39c.39.39 1.01.39 1.4 0l.01-.01c.39-.38.39-1.02 0-1.41zM3.01 10.5H1.99c-.55 0-.99.44-.99.99v.01c0 .55.44.99.99.99H3c.56.01 1-.43 1-.98v-.01c0-.56-.44-1-.99-1zm9-9.95H12c-.56 0-1 .44-1 .99v.96c0 .55.44.99.99.99H12c.56.01 1-.43 1-.98v-.97c0-.55-.44-.99-.99-.99zm7.74 3.21c-.39-.39-1.02-.39-1.41-.01l-.39.39a.996.996 0 0 0 0 1.41l.01.01c.39.39 1.02.39 1.4 0l.39-.39c.39-.39.39-1.02 0-1.41zm-1.81 15.1l.39.39a.996.996 0 1 0 1.41-1.41l-.39-.39a.996.996 0 0 0-1.41 1.41zm-2.83-9.9c0-.56-.44-1-.99-1H12c-.55 0-.99.44-.99.99v.01c0 .55.44.99.99.99h4.95c.56.01 1-.43 1-.98v-.01zm-9.95 9.95c.56 0 1-.44 1-.99v-.96c0-.55-.44-.99-.99-.99H12c-.56 0-1 .44-1 .99v.96c0 .56.44 1 .99 1h4.95zm12.45-8.45a.996.996 0 0 0 0-1.41L19.14 5.6a.996.996 0 0 0-1.41 0c-.39.39-.39 1.02 0 1.41l2.12 2.12c.39.39 1.02.39 1.41 0z"
        />
      </svg>
      <svg
        v-else-if="store.weatherInfo.CloudCover < 60"
        class="w-4 h-4"
        fill="currentColor"
        viewBox="0 0 24 24"
      >
        <path
          d="M6.05 4.14l-.39-.39a.993.993 0 0 0-1.4 0l-.01.01c-.39.39-.39 1.02 0 1.41l.39.39c.39.39 1.01.39 1.4 0l.01-.01c.39-.38.39-1.02 0-1.41zM3.01 10.5H1.99c-.55 0-.99.44-.99.99v.01c0 .55.44.99.99.99H3c.56.01 1-.43 1-.98v-.01c0-.56-.44-1-.99-1zm9-9.95H12c-.56 0-1 .44-1 .99v.96c0 .55.44.99.99.99H12c.56.01 1-.43 1-.98v-.97c0-.55-.44-.99-.99-.99zm7.74 3.21c-.39-.39-1.02-.39-1.41-.01l-.39.39a.996.996 0 0 0 0 1.41l.01.01c.39.39 1.02.39 1.4 0l.39-.39c.39-.39.39-1.02 0-1.41zm-1.81 15.1l.39.39a.996.996 0 1 0 1.41-1.41l-.39-.39a.996.996 0 0 0-1.41 1.41zm-2.83-9.9c0-.56-.44-1-.99-1H12c-.55 0-.99.44-.99.99v.01c0 .55.44.99.99.99h4.95c.56.01 1-.43 1-.98v-.01zm-9.95 9.95c.56 0 1-.44 1-.99v-.96c0-.55-.44-.99-.99-.99H12c-.56 0-1 .44-1 .99v.96c0 .56.44 1 .99 1h4.95zm12.45-8.45a.996.996 0 0 0 0-1.41L19.14 5.6a.996.996 0 0 0-1.41 0c-.39.39-.39 1.02 0 1.41l2.12 2.12c.39.39 1.02.39 1.41 0z"
        />
        <path
          d="M19.35 10.04C18.67 6.59 15.64 4 12 4 9.11 4 6.6 5.64 5.35 8.04 2.34 8.36 0 10.91 0 14c0 3.31 2.69 6 6 6h13c2.76 0 5-2.24 5-5 0-2.64-2.05-4.78-4.65-4.96zM19 18H6c-2.21 0-4-1.79-4-4 0-2.05 1.53-3.76 3.56-3.97l1.07-.11.5-.95C8.08 7.14 9.94 6 12 6c2.62 0 4.88 1.86 5.39 4.43l.3 1.5 1.53.11c1.56.1 2.78 1.41 2.78 2.96 0 1.65-1.35 3-3 3z"
        />
      </svg>
      <svg v-else class="w-4 h-4" fill="currentColor" viewBox="0 0 24 24">
        <path
          d="M19.35 10.04C18.67 6.59 15.64 4 12 4 9.11 4 6.6 5.64 5.35 8.04 2.34 8.36 0 10.91 0 14c0 3.31 2.69 6 6 6h13c2.76 0 5-2.24 5-5 0-2.64-2.05-4.78-4.65-4.96zM19 18H6c-2.21 0-4-1.79-4-4 0-2.05 1.53-3.76 3.56-3.97l1.07-.11.5-.95C8.08 7.14 9.94 6 12 6c2.62 0 4.88 1.86 5.39 4.43l.3 1.5 1.53.11c1.56.1 2.78 1.41 2.78 2.96 0 1.65-1.35 3-3 3z"
        />
      </svg>
      <span class="text-sm">{{ store.weatherInfo.Temperature.toFixed(1) }}°C</span>
    </button>
    <!--Log -->
    <div>
      <button
        class="flex flex-row bg-cyan-950 p-1 shadow-lg rounded-full border border-cyan-800 gap-1"
        @click.stop.prevent="handleLogClick"
      >
        <svg
          class="w-5 h-5"
          viewBox="0 0 512 512"
          version="1.1"
          xmlns="http://www.w3.org/2000/svg"
          xmlns:xlink="http://www.w3.org/1999/xlink"
        >
          <title>log</title>
          <g id="Page-1" stroke="none" stroke-width="1" fill="none" fill-rule="evenodd">
            <g id="log-white" fill="currentColor" transform="translate(85.572501, 42.666667)">
              <path
                d="M236.349632,7.10542736e-15 L1.68296533,7.10542736e-15 L1.68296533,234.666667 L44.349632,234.666667 L44.349632,192 L44.349632,169.6 L44.349632,42.6666667 L218.642965,42.6666667 L300.349632,124.373333 L300.349632,169.6 L300.349632,192 L300.349632,234.666667 L343.016299,234.666667 L343.016299,106.666667 L236.349632,7.10542736e-15 L236.349632,7.10542736e-15 Z M4.26325641e-14,405.333333 L4.26325641e-14,277.360521 L28.8096875,277.360521 L28.8096875,382.755208 L83.81,382.755208 L83.81,405.333333 L4.26325641e-14,405.333333 Z M153.17,275.102708 C173.279583,275.102708 188.692917,281.484792 199.41,294.248958 C209.705625,306.47125 214.853437,322.185625 214.853437,341.392083 C214.853437,362.404792 208.772396,379.112604 196.610312,391.515521 C186.134062,402.232604 171.653958,407.591146 153.17,407.591146 C133.060417,407.591146 117.647083,401.209062 106.93,388.444896 C96.634375,376.222604 91.4865625,360.267396 91.4865625,340.579271 C91.4865625,319.988021 97.5676042,303.490937 109.729687,291.088021 C120.266146,280.431146 134.74625,275.102708 153.17,275.102708 Z M153.079687,297.680833 C142.663646,297.680833 134.625833,302.015833 128.96625,310.685833 C123.848542,318.512917 121.289687,328.567708 121.289687,340.850208 C121.289687,355.059375 124.330208,366.0775 130.41125,373.904583 C136.131042,381.310208 143.717292,385.013021 153.17,385.013021 C163.525833,385.013021 171.59375,380.647917 177.37375,371.917708 C182.491458,364.211042 185.050312,354.035833 185.050312,341.392083 C185.050312,327.483958 182.009792,316.616354 175.92875,308.789271 C170.208958,301.383646 162.592604,297.680833 153.079687,297.680833 Z M343.91,333.715521 L343.91,399.011458 C336.564583,401.48 331.386667,403.105625 328.37625,403.888333 C319.043958,406.356875 309.019271,407.591146 298.302187,407.591146 C277.229271,407.591146 261.18375,402.292812 250.165625,391.696146 C237.943333,380.015729 231.832187,363.729375 231.832187,342.837083 C231.832187,318.813958 239.418437,300.69125 254.590937,288.468958 C265.609062,279.558125 280.480521,275.102708 299.205312,275.102708 C315.220729,275.102708 330.122292,278.022812 343.91,283.863021 L334.065937,306.350833 C327.563437,303.099583 321.87375,300.826719 316.996875,299.53224 C312.12,298.23776 306.761458,297.590521 300.92125,297.590521 C286.952917,297.590521 276.657292,302.13625 270.034375,311.227708 C264.435,318.934375 261.635312,329.079479 261.635312,341.663021 C261.635312,356.775312 265.849896,368.154687 274.279062,375.801146 C281.022396,381.942396 289.391354,385.013021 299.385937,385.013021 C305.226146,385.013021 310.765312,384.019583 316.003437,382.032708 L316.003437,356.293646 L293.967187,356.293646 L293.967187,333.715521 L343.91,333.715521 Z"
                id="XLS"
              ></path>
            </g>
          </g>
        </svg>
      </button>
    </div>

    <!-- Weather modal -->
    <WeatherModal
      v-if="showWeatherModal"
      :weatherInfo="store.weatherInfo"
      @close="showWeatherModal = false"
    />

    <!-- Log modal -->
    <LogModal v-if="showLogModal" @close="showLogModal = false" />
    <!-- Guidegraph -->
    <div
      class="fixed left-0 w-full bg-gray-800/95 border-t border-cyan-700"
      style="bottom: calc(env(safe-area-inset-bottom, 0px) + 36px)"
      v-show="guiderStore.showGuiderGraph"
    >
      <GuiderGraph />
      <div class="flex gap-2 ml-6 mb-2">
        <GuiderStats />
      </div>
    </div>
  </div>
</template>

<script setup>
import { apiStore } from '@/store/store';
import { ref } from 'vue';
import { CameraIcon } from '@heroicons/vue/24/outline';
import WeatherModal from '../WeatherModal.vue';
import LogModal from './LogModal.vue';
import GuiderGraph from '../guider/GuiderGraph.vue';
import GuiderStats from '../guider/GuiderStats.vue';
import { useGuiderStore } from '@/store/guiderStore';

const store = apiStore();
const showWeatherModal = ref(false);
const showLogModal = ref(false);
const guiderStore = useGuiderStore();

function handleWeatherClick(event) {
  showWeatherModal.value = true;
  event.stopPropagation();
  event.preventDefault();
}

function handleLogClick(event) {
  showLogModal.value = true;
  event.stopPropagation();
  event.preventDefault();
}
</script>

<style scoped>
.safe-area-bottom {
  /* Add safe area padding for iOS devices */
  padding-bottom: env(safe-area-inset-bottom);
  /* Ensure minimum height is maintained */
  min-height: calc(2.25rem + env(safe-area-inset-bottom)); /* 36px (h-9) + safe area */

  /* Ensure content is properly centered when safe area is applied */
  display: flex;
  align-items: center;
  box-sizing: border-box;
}

/* For devices without safe area support, fallback to normal padding */
@supports not (padding-bottom: env(safe-area-inset-bottom)) {
  .safe-area-bottom {
    padding-bottom: 0.5rem; /* Add some padding for non-iOS devices */
    min-height: calc(2.25rem + 0.5rem); /* h-9 equivalent + padding */
  }
}

/* Specific handling for iOS devices with curved screens */
@media screen and (max-device-width: 428px) and (-webkit-device-pixel-ratio: 3) {
  .safe-area-bottom {
    padding-bottom: max(env(safe-area-inset-bottom), 0.75rem);
    min-height: calc(2.25rem + max(env(safe-area-inset-bottom), 0.75rem));
  }
}

/* Ensure buttons and icons are properly spaced */
.safe-area-bottom button {
  margin-bottom: 0;
  z-index: 1;
}

/* Prevent content from being cut off on curved screens */
.safe-area-bottom > * {
  margin-bottom: 0;
  flex-shrink: 0;
}
</style><|MERGE_RESOLUTION|>--- conflicted
+++ resolved
@@ -134,15 +134,10 @@
           <path d="M21 12l-3 0" />
           <path d="M12 12l0 .01" />
         </svg>
-<<<<<<< HEAD
-        <p v-if="store.profileInfo?.GuiderSettings?.PHD2GuiderScale === 'ARCSECONDS'">{{ store.guiderInfo.RMSError?.Total.Arcseconds.toFixed(2) }}"</p> 
-        <p v-else> {{ store.guiderInfo.RMSError?.Total.Pixel.toFixed(2) }} </p>
-=======
         <p v-if="store.profileInfo?.GuiderSettings?.PHD2GuiderScale === 'ARCSECONDS'">
           {{ store.guiderInfo.RMSError?.Total.Arcseconds.toFixed(2) }}"
         </p>
         <p v-else>{{ store.guiderInfo.RMSError?.Total.Pixel.toFixed(2) }}</p>
->>>>>>> bf3f67d7
       </button>
     </div>
     <!-- Weather info container -->
