--- conflicted
+++ resolved
@@ -1,10 +1,5 @@
 <template>
   <p class="font-bold">{{ $t('components.guider.rms_error') }}:</p>
-<<<<<<< HEAD
-  <p>RA: {{ store.guiderInfo?.RMSError?.RA.Pixel.toFixed(2) }} ({{ store.guiderInfo?.RMSError?.RA.Arcseconds.toFixed(2) }}")</p>  
-  <p>DEC: {{ store.guiderInfo.RMSError?.Dec.Pixel.toFixed(2) }}  ({{ store.guiderInfo?.RMSError?.RA.Arcseconds.toFixed(2) }}")</p>
-  <p>Total: {{ store.guiderInfo.RMSError?.Total.Pixel.toFixed(2) }} ({{ store.guiderInfo.RMSError?.Total.Arcseconds.toFixed(2) }}")" </p>
-=======
   <p>
     RA: {{ store.guiderInfo?.RMSError?.RA.Pixel.toFixed(2) }} ({{
       store.guiderInfo?.RMSError?.RA.Arcseconds.toFixed(2)
@@ -20,7 +15,6 @@
       store.guiderInfo.RMSError?.Total.Arcseconds.toFixed(2)
     }}")"
   </p>
->>>>>>> bf3f67d7
 </template>
 
 <script setup>
