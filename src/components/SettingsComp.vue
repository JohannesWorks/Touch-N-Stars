<template>
  <div class="p-4 max-w-xl mx-auto space-y-6">
    <!-- GPS Coordinates -->
    <div v-if="store.isBackendReachable" class="bg-gray-800 rounded-lg p-4">
      <h3 class="text-lg font-semibold text-white mb-4">
        {{ $t('components.settings.coordinates') }}
      </h3>
      <div class="flex items-center gap-2">
        <div class="flex-1">
          <label class="block text-sm font-medium text-gray-300 mb-2">Latitude</label>
          <input
            v-model="latitude"
            type="text"
            class="default-input w-full py-2"
            placeholder="Latitude"
          />
        </div>
        <div class="flex-1">
          <label class="block text-sm font-medium text-gray-300 mb-2">Longitude</label>
          <input
            v-model="longitude"
            type="text"
            class="default-input w-full py-2"
            placeholder="Longitude"
          />
        </div>
        <div class="flex-1">
          <label class="block text-sm font-medium text-gray-300 mb-2">Altitude</label>
          <input
            v-model="altitude"
            type="text"
            class="default-input w-full py-2"
            placeholder="Altitude"
          />
        </div>
        <button
          @click="getCurrentLocation"
          class="mt-6 p-2 bg-gray-600 hover:bg-gray-500 rounded-md transition-colors"
          title="Get current location"
        >
          <svg
            xmlns="http://www.w3.org/2000/svg"
            class="h-6 w-6 text-gray-300"
            fill="none"
            viewBox="0 0 24 24"
            stroke="currentColor"
          >
            <path
              stroke-linecap="round"
              stroke-linejoin="round"
              stroke-width="2"
              d="M17.657 16.657L13.414 20.9a1.998 1.998 0 01-2.827 0l-4.244-4.243a8 8 0 1111.314 0z"
            />
            <path
              stroke-linecap="round"
              stroke-linejoin="round"
              stroke-width="2"
              d="M15 11a3 3 0 11-6 0 3 3 0 016 0z"
            />
          </svg>
        </button>
      </div>
      <div v-if="gpsError" class="mt-2 text-sm text-red-400">
        {{ gpsError }}
      </div>
      <button
        v-if="store.profileInfo.TelescopeSettings.TelescopeLocationSyncDirection === 'TOTELESCOPE'"
        @click="locationStore.saveCoordinates"
        class="default-button-cyan mt-3"
      >
        {{ $t('components.settings.save') }}
      </button>
      <div v-else>
        <p class="text-red-500 text-sm mt-2">
          {{ $t('components.settings.infoSetLocationSync') }}
        </p>
        <ButtonSetLocationSyncToMount class="mt-3" />
      </div>
    </div>

    <!-- Connection Settings -->
    <div
      class="bg-gray-800 rounded-lg p-4"
      v-if="['android', 'ios'].includes(Capacitor.getPlatform())"
    >
      <h3 class="text-lg font-semibold text-white mb-4">
        {{ $t('components.settings.connection') }}
      </h3>
      <SetInstance />
    </div>

    <!-- Language Selection -->
    <div class="bg-gray-800 rounded-lg p-4">
      <h3 class="text-lg font-semibold text-white mb-4">
        {{ $t('components.settings.language') }}
      </h3>
      <select
        v-model="currentLanguage"
        @change="changeLanguage($event.target.value)"
        class="default-input w-full py-2"
      >
        <option v-for="lang in languages" :key="lang.code" :value="lang.code" class="bg-gray-700">
          {{ lang.name }}
        </option>
      </select>
    </div>

    <!-- Image settings -->
    <div v-if="store.isBackendReachable" class="bg-gray-800 rounded-lg p-4">
      <h3 class="text-lg font-semibold text-white mb-4">
        {{ $t('components.settings.image.title') }}
      </h3>
      <div class="grid grid-cols-1 md:grid-cols-3 gap-4">
        <setImgQuality />
        <setImgStrechFactor />
        <setImgBlackClipping />
      </div>
      <div class="flex flex-col mt-4 gap-2">
        <setImgDebayern />
        <setImgDebayernHfr />
        <setImgUnlinkedStrech />
      </div>
    </div>

    <!-- Debug settings -->
    <div class="bg-gray-800 rounded-lg p-4">
      <h3 class="text-lg font-semibold text-white mb-4">
        {{ $t('components.settings.debug.title') }}
      </h3>
      <SetDebug />
    </div>

    <!-- Notifications settings -->
    <div
      class="bg-gray-800 rounded-lg p-4"
      v-if="['android', 'ios'].includes(Capacitor.getPlatform())"
    >
      <h3 class="text-lg font-semibold text-white mb-4">
        {{ $t('components.settings.notifications.title') }}
      </h3>
      <SetNotifications />
    </div>

    <!-- Keep Screen Awake (mobile only) -->
    <div
      class="bg-gray-800 rounded-lg p-4"
      v-if="['android', 'ios'].includes(Capacitor.getPlatform()) && keepAwakeSupported"
    >
      <h3 class="text-lg font-semibold text-white mb-4">
        {{ $t('components.settings.keepAwake.title') }}
      </h3>
      <div class="flex items-center justify-between">
        <p class="text-gray-300 text-sm mr-4">
          {{ $t('components.settings.keepAwake.description') }}
        </p>
        <ToggleButton
          :statusValue="settingsStore.keepAwakeEnabled"
          @update:statusValue="onToggleKeepAwake"
        />
      </div>
    </div>

    <!-- Tutorial Button -->
    <div class="bg-gray-800 rounded-lg p-4">
      <h3 class="text-lg font-semibold text-white mb-4">Tutorial</h3>
      <button @click="showTutorial" class="default-button-gray w-full">
        {{ $t('components.settings.showTutorial') }}
      </button>
    </div>

    <!-- Plugin Management -->
<<<<<<< HEAD
    <div v-if="store.isBackendReachable" class="bg-gray-800 rounded-lg p-4">
=======
    <div v-if="store.isBackendReachable && true" class="bg-gray-800 rounded-lg p-4">
>>>>>>> f3d83358
      <h3 class="text-lg font-semibold text-white mb-4">
        {{ $t('components.settings.plugins.title') }}
      </h3>
      <p class="text-gray-400 text-sm mb-4">{{ $t('components.settings.plugins.description') }}</p>

      <!-- Empty State -->
      <div v-if="pluginStore.plugins.length === 0" class="text-center py-8">
        <svg
          class="mx-auto h-12 w-12 text-gray-500 mb-4"
          fill="none"
          viewBox="0 0 24 24"
          stroke="currentColor"
        >
          <path
            stroke-linecap="round"
            stroke-linejoin="round"
            stroke-width="2"
            d="M19 11H5m14 0a2 2 0 012 2v6a2 2 0 01-2 2H5a2 2 0 01-2-2v-6a2 2 0 012-2m14 0V9a2 2 0 00-2-2M5 9a2 2 0 012-2m0 0V5a2 2 0 012-2h6a2 2 0 012 2v2M7 7h10"
          />
        </svg>
        <p class="text-gray-400 text-sm">No plugins available</p>
      </div>

      <!-- Plugin List -->
      <div v-else class="space-y-3">
        <div
          v-for="plugin in pluginStore.plugins"
          :key="plugin.id"
          class="flex items-center justify-between p-3 bg-gray-700 rounded-lg border border-gray-600"
        >
          <div class="flex-1 min-w-0">
            <h4 class="text-white font-medium">{{ plugin.name }}</h4>
            <p class="text-sm text-gray-400">{{ plugin.description }}</p>
            <p v-if="plugin.author" class="text-xs text-gray-500 mt-1">
              {{ $t('components.settings.plugins.author') }}: {{ plugin.author }}
            </p>
          </div>
          <div class="flex items-center gap-3 ml-4">
            <span class="text-xs text-gray-500">v{{ plugin.version }}</span>
            <ToggleButton
              :statusValue="plugin.enabled"
              @update:statusValue="(value) => togglePlugin(plugin.id, value)"
            />
          </div>
        </div>
      </div>
    </div>

    <!-- System Controls -->
    <div class="bg-gray-800 rounded-lg p-4">
      <h3 class="text-lg font-semibold text-white mb-4">
        {{ $t('components.settings.system.title') }}
      </h3>
      <p class="text-gray-400 text-sm mb-2">{{ $t('components.settings.system.description') }}</p>
      <p class="text-gray-400 text-sm mb-4">{{ $t('components.settings.system.info') }}</p>

      <div class="flex justify-center gap-3">
        <!-- Restart Button -->
        <button
          @click="restartSystem"
          class="default-button-red gap-2 max-w-40"
          title="Restart System"
        >
          <svg
            xmlns="http://www.w3.org/2000/svg"
            class="h-5 w-5"
            fill="none"
            viewBox="0 0 24 24"
            stroke="currentColor"
          >
            <path
              stroke-linecap="round"
              stroke-linejoin="round"
              stroke-width="2"
              d="M4 4v5h.582m15.356 2A8.001 8.001 0 004.582 9m0 0H9m11 11v-5h-.581m0 0a8.003 8.003 0 01-15.357-2m15.357 2H15"
            />
          </svg>
          Restart
        </button>

        <!-- Shutdown Button -->
        <button
          @click="shutdownSystem"
          class="default-button-red gap-2 max-w-40"
          title="Shutdown System"
        >
          <svg
            xmlns="http://www.w3.org/2000/svg"
            class="h-5 w-5"
            viewBox="0 0 325.214 325.214"
            fill="currentColor"
          >
            <path
              d="M288.777,93.565c-15.313-23.641-36.837-42.476-62.243-54.472c-1.616-0.763-3.109-1.134-4.564-1.134
          c-1.969,0-8.392,0.833-8.392,11.541v17.75c0,8.998,5.479,13.113,7.159,14.16c32.613,20.33,52.083,55.317,52.083,93.59
          c0,60.772-49.442,110.214-110.214,110.214S52.393,235.772,52.393,175c0-38.872,19.942-74.144,53.346-94.353
          c4.475-2.707,6.839-7.426,6.839-13.647V49c0-7.959-5.077-10.783-9.424-10.783c-1.714,0-3.542,0.422-5.144,1.188
          C72.781,51.471,51.42,70.305,36.237,93.872C20.638,118.084,12.393,146.137,12.393,175c0,82.828,67.386,150.214,150.214,150.214
          S312.821,257.828,312.821,175C312.821,146.008,304.507,117.848,288.777,93.565z"
            />
            <path
              d="M152.579,117h21c5.514,0,10-4.486,10-10V10c0-5.514-4.486-10-10-10h-21c-5.514,0-10,4.486-10,10v97
          C142.579,112.514,147.064,117,152.579,117z"
            />
          </svg>
          Shutdown
        </button>
      </div>
    </div>
  </div>

  <!-- Tutorial Modal -->
  <TutorialModal v-if="showTutorialModal" :steps="tutorialSteps" @close="closeTutorial" />

  <!-- Confirmation Modal -->
  <div
    v-if="confirmAction"
    class="fixed inset-0 flex items-center justify-center bg-black bg-opacity-50 z-50"
  >
    <div class="bg-gray-800 rounded-lg p-6 max-w-sm w-full border border-gray-700">
      <h3 class="text-lg font-semibold text-white mb-4">
        {{ $t('components.settings.system.confirmation') }}
      </h3>
      <p class="text-gray-300 mb-6">
        {{
          confirmAction === 'shutdown'
            ? $t('components.settings.system.confirmShutdown')
            : $t('components.settings.system.confirmRestart')
        }}
      </p>
      <div class="flex justify-end gap-3">
        <button @click="cancelConfirmation" class="default-button-gray">
          {{ $t('common.cancel') }}
        </button>
        <button @click="confirmActionHandler" class="default-button-cyan">
          {{ $t('common.confirm') }}
        </button>
      </div>
    </div>
  </div>
</template>

<script setup>
import { ref, watchEffect, watch, onMounted, computed } from 'vue';
import { useI18n } from 'vue-i18n';
import { getAvailableLanguages } from '@/i18n';
import { useSettingsStore } from '@/store/settingsStore';
import { apiStore } from '@/store/store';
import apiService from '@/services/apiService';
import TutorialModal from '@/components/TutorialModal.vue';
import {
  latitude,
  longitude,
  altitude,
  gpsError,
  getCurrentLocation,
  useLocationStore,
} from '@/utils/location';
import { useRouter } from 'vue-router';
import { Capacitor } from '@capacitor/core';
import { KeepAwake } from '@capacitor-community/keep-awake';
import setImgStrechFactor from '@/components/settings/setImgStrechFactor.vue';
import setImgQuality from '@/components/settings/setImgQuality.vue';
import setImgBlackClipping from '@/components/settings/setImgBlackClipping.vue';
import setImgDebayern from './settings/setImgDebayern.vue';
import setImgDebayernHfr from './settings/setImgDebayernHfr.vue';
import setImgUnlinkedStrech from './settings/setImgUnlinkedStrech.vue';
import SetInstance from '@/components/settings/setInstance.vue';
import { usePluginStore } from '@/store/pluginStore';
import SetDebug from '@/components/settings/setDebug.vue';
import SetNotifications from '@/components/settings/setNotifications.vue';
import ButtonSetLocationSyncToMount from './mount/ButtonSetLocationSyncToMount.vue';
import ToggleButton from '@/components/helpers/toggleButton.vue';

const router = useRouter();
const { locale } = useI18n();
const settingsStore = useSettingsStore();
const store = apiStore();
const pluginStore = usePluginStore();

const currentLanguage = ref(settingsStore.getLanguage());
const locationStore = useLocationStore();

// Tutorial
const showTutorialModal = ref(false);
const tutorialSteps = computed(() => settingsStore.tutorial.steps);

const languages = getAvailableLanguages();
const keepAwakeSupported = ref(false);

// Load stored settings on mount
onMounted(async () => {
  // Set initial language from store
  locale.value = settingsStore.getLanguage();
  if (store.isBackendReachable) {
    const storedCoords = settingsStore.coordinates;
    if (storedCoords) {
      latitude.value = storedCoords.latitude;
      longitude.value = storedCoords.longitude;
      altitude.value = storedCoords.altitude || 0;
    }
  }

  // Debug plugin loading
  console.log('Settings mounted - plugins:', pluginStore.plugins);
  console.log('Settings mounted - isInitialized:', pluginStore.isInitialized);

  // Ensure plugins are loaded (force reload to catch metadata changes)
  await pluginStore.loadAndRegisterPlugins(true);
  console.log('After manual load - plugins:', pluginStore.plugins);

  // Check keep-awake support and apply current setting
  try {
    const res = await KeepAwake.isSupported();
    keepAwakeSupported.value = !!res?.isSupported;
  } catch (e) {
    keepAwakeSupported.value = false;
  }

  if (keepAwakeSupported.value) {
    await applyKeepAwake(settingsStore.keepAwakeEnabled);
  }
});

watchEffect(() => {
  currentLanguage.value = locale.value;
});

// Load coordinates when backend is reachable
watch(
  () => store.isBackendReachable,

  async (newValue) => {
    if (newValue) {
      try {
        await store.fetchProfilInfos();
        await locationStore.loadFromAstrometrySettings();
        settingsStore.setCoordinates({
          latitude: latitude.value,
          longitude: longitude.value,
          altitude: altitude.value,
        });
      } catch (error) {
        console.log('Error loading coordinates');
      }
    }
  }
);

function changeLanguage(lang) {
  locale.value = lang;
  settingsStore.setLanguage(lang);
}

function showTutorial() {
  showTutorialModal.value = true;
  settingsStore.resetTutorial();
}

function closeTutorial() {
  showTutorialModal.value = false;
  settingsStore.completeTutorial();
}

// Confirmation modal logic
const confirmAction = ref(null);

function cancelConfirmation() {
  confirmAction.value = null;
}

function performRestart() {
  router.push('/');
  store.showSettings = false;
  store.isBackendReachable = false;
  apiService.restart();
}

function performShutdown() {
  router.push('/');
  store.showSettings = false;
  store.isBackendReachable = false;
  apiService.shutdown();
}

function confirmActionHandler() {
  if (confirmAction.value === 'restart') {
    performRestart();
  } else if (confirmAction.value === 'shutdown') {
    performShutdown();
  }
  confirmAction.value = null;
}

function restartSystem() {
  confirmAction.value = 'restart';
}

function shutdownSystem() {
  confirmAction.value = 'shutdown';
}

async function togglePlugin(pluginId, enabled) {
  // Use the enhanced togglePlugin method which handles initialization
  await pluginStore.togglePlugin(pluginId, enabled);
}

async function applyKeepAwake(enabled) {
  try {
    if (enabled) {
      await KeepAwake.keepAwake();
    } else {
      await KeepAwake.allowSleep();
    }
  } catch (e) {
    console.warn('KeepAwake error', e);
  }
}

async function onToggleKeepAwake(value) {
  settingsStore.setKeepAwakeEnabled(value);
  if (keepAwakeSupported.value) {
    await applyKeepAwake(value);
  }
}

watch(
  () => settingsStore.keepAwakeEnabled,
  async (val, oldVal) => {
    if (val !== oldVal && keepAwakeSupported.value) {
      await applyKeepAwake(val);
    }
  }
);
</script><|MERGE_RESOLUTION|>--- conflicted
+++ resolved
@@ -169,11 +169,7 @@
     </div>
 
     <!-- Plugin Management -->
-<<<<<<< HEAD
-    <div v-if="store.isBackendReachable" class="bg-gray-800 rounded-lg p-4">
-=======
     <div v-if="store.isBackendReachable && true" class="bg-gray-800 rounded-lg p-4">
->>>>>>> f3d83358
       <h3 class="text-lg font-semibold text-white mb-4">
         {{ $t('components.settings.plugins.title') }}
       </h3>
