--- conflicted
+++ resolved
@@ -145,11 +145,7 @@
     </div>
 
     <!-- Plugin Management -->
-<<<<<<< HEAD
-    <div v-if="store.isBackendReachable" class="bg-gray-800 rounded-lg p-4">
-=======
     <div v-if="store.isBackendReachable && true" class="bg-gray-800 rounded-lg p-4">
->>>>>>> 1beebe23
       <h3 class="text-lg font-semibold text-white mb-4">
         {{ $t('components.settings.plugins.title') }}
       </h3>
