--- conflicted
+++ resolved
@@ -10,11 +10,7 @@
 export const apiStore = defineStore('store', {
   state: () => ({
     apiPort: null,
-<<<<<<< HEAD
-    isPINS: false,
-=======
     isPINS: true,
->>>>>>> a382b1ef
     intervalId: null,
     intervalIdGraph: null,
     lastEventHistoryFetch: 0,
