import { defineStore } from 'pinia';
import apiService from '@/services/apiService';

import { useCameraStore } from '@/store/cameraStore';


export const apiStore = defineStore('store', {
  state: () => ({
    intervalId: null,
    intervalIdGraph: null,
    profileInfo: [],
    sequenceInfo: [],
    collapsedStates: {},
    cameraInfo: { IsExposing: false },
    mountInfo: [],
    filterInfo: [],
    focuserInfo: [],
    rotatorInfo: [],
    focuserAfInfo: [],
    guiderInfo: [],
<<<<<<< HEAD
    flatdeviceInfo: [],
    domeInfo: [],
=======
>>>>>>> 1ba48a90
    safetyInfo: {
      Connected: false,
      IsSafe: false
    },
    LogsInfo: [],
    RADistanceRaw: [],
    DECDistanceRaw: [],
    isBackendReachable: false,
    filterName: 'unbekannt',
    filterNr: null,
    showAfGraph: true,
    imageData: null,
    isLoadingImage: false,
    captureRunning: false,
    rotatorMechanicalPosition:0,
    sequenceIsLoaded: false,
    sequenceRunning: false,
  }),

  actions: {
    setSequenceRunning(isRunning) {
      this.sequenceRunning = isRunning;
    },
    toggleCollapsedState(containerName) {
      this.collapsedStates = {
        ...this.collapsedStates,
        [containerName]: !this.collapsedStates[containerName]
      };
    },
    
    isCollapsed(containerName) {
      return !!this.collapsedStates[containerName];
    },

    async fetchAllInfos() {
      try {
        this.isBackendReachable = await apiService.isBackendReachable();

        if (!this.isBackendReachable) {
          console.warn('Backend ist nicht erreichbar');
          return;
        }

        const [
          imageHistoryResponse,
          sequenceResponse,
          cameraResponse,
          mountResponse,
          filterResponse,
          rotatorResponse,
          focuserResponse,
          focuserAfResponse,
          guiderResponse,
          flatdeviceResponse,
          domeResponse,
          guiderChartResponse,
          safetyResponse,
          logsResponse,
        ] = await Promise.all([
          apiService.imageHistoryAll(),
          apiService.sequenceAction('json'),
          apiService.cameraAction('info'),
          apiService.mountAction('info'),
          apiService.filterAction('info'),
          apiService.rotatorAction('info'),
          apiService.focusAction('info'),
          apiService.focuserAfAction('info'),
          apiService.guiderAction('info'),
          apiService.flatdeviceAction('info'),
          apiService.DomeAction('info'),
          apiService.fetchGuiderChartData(),
          apiService.safetyAction('info'),
          apiService.getLastLogs('100'),
        ]);

        this.handleApiResponses({
          imageHistoryResponse,
          sequenceResponse,
          cameraResponse,
          mountResponse,
          filterResponse,
          rotatorResponse,
          focuserResponse,
          focuserAfResponse,
          guiderResponse,
          flatdeviceResponse,
          domeResponse,
          guiderChartResponse,
          safetyResponse,
          logsResponse,
        });
      } catch (error) {
        console.error('Fehler beim Abrufen der Informationen:', error);
      }
    },

    handleApiResponses({
      imageHistoryResponse,
      sequenceResponse,
      cameraResponse,
      mountResponse,
      filterResponse,
      rotatorResponse,
      focuserResponse,
      focuserAfResponse,
      guiderResponse,
      flatdeviceResponse,
      domeResponse,
      guiderChartResponse,
      safetyResponse,
      logsResponse,
    }) {
      if (imageHistoryResponse.Success) {
        this.imageHistoryInfo = imageHistoryResponse.Response;
        //console.log('Image History abgerufen:', this.imageHistoryInfo);
      } else {
        this.sequenceIsLoaded = false;
        console.error('Fehler in der Sequence-API-Antwort:', sequenceResponse.Error);
      }

      if (sequenceResponse.Success) {
        this.sequenceInfo = sequenceResponse.Response;
        this.sequenceIsLoaded = true;
        //console.log('Sequenzinformationen abgerufen:', this.sequenceInfo);
      } else {
        this.sequenceIsLoaded = false;
        //console.error('Fehler in der Sequence-API-Antwort:', sequenceResponse.Error);
      }

      if (cameraResponse.Success) {
        this.cameraInfo = cameraResponse.Response;
      } else {
        console.error('Fehler in der Kamera-API-Antwort:', cameraResponse.Error);
      }

      if (mountResponse.Success) {
        this.mountInfo = mountResponse.Response;
      } else {
        console.error('Fehler in der Mount-API-Antwort:', mountResponse.Error);
      }

      if (filterResponse.Success) {
        this.filterInfo = filterResponse.Response;
        //console.log('Filterinformationen abgerufen:', this.filterInfo);
      } else {
        console.error('Fehler in der Filter-API-Antwort:', filterResponse.Error);
      }

      if (rotatorResponse.Success) {
        this.rotatorInfo = rotatorResponse.Response;
      } else {
        console.error('Fehler in der Rotator-API-Antwort:', rotatorResponse.Error);
      }

      if (focuserResponse.Success) {
        this.focuserInfo = focuserResponse.Response;
      } else {
        console.error('Fehler in der Focuser-API-Antwort:', focuserResponse.Error);
      }

      if (focuserAfResponse.Success) {
        this.focuserAfInfo = focuserAfResponse;
      } else {
        console.error('Fehler in der Focuser-AF-API-Antwort:', focuserAfResponse.Error);
      }

      if (logsResponse) {
        this.LogsInfo = logsResponse;
      } else {
        console.error('Fehler in der Logs-API-Antwort:', logsResponse.Error);
      }

      if (safetyResponse.Success) {
        this.safetyInfo = safetyResponse.Response;
      } else {
        console.error('Fehler in der Safety-API-Antwort:', safetyResponse.Error);
      }

      if (guiderResponse.Success) {
        this.guiderInfo = guiderResponse.Response;
      } else {
        console.error('Fehler in der Guider-API-Antwort:', guiderResponse.Error);
      }

      if (flatdeviceResponse.Success) {
        this.flatdeviceInfo = flatdeviceResponse.Response;
      } else {
        console.error('Fehler in der Flat-API-Antwort:', flatdeviceResponse.Error);
      }

      if (domeResponse.Success) {
        this.domeInfo = domeResponse.Response;
      } else {
        console.error('Fehler in der Flat-API-Antwort:', domeResponse.Error);
      }

      if (guiderChartResponse.success) {
        this.processGuiderChartData(guiderChartResponse.data);
      } else {
        console.error('Fehler in der Guider-Chart-API-Antwort:', guiderChartResponse);
      }
    },

    processGuiderChartData(data) {
      if (!Array.isArray(data.RADistanceRaw) || !Array.isArray(data.DECDistanceRaw)) {
        console.error('Ungültige Datenstruktur:', data);
        return;
      }

      this.RADistanceRaw = data.RADistanceRaw.map(value => (typeof value === 'number' ? value : 0));
      this.DECDistanceRaw = data.DECDistanceRaw.map(value => (typeof value === 'number' ? value : 0));
    },

    startFetchingInfo() {
      if (!this.intervalId) {
        this.intervalId = setInterval(this.fetchAllInfos, 2000);
      }
    },

    stopFetchingInfo() {
      if (this.intervalId) {
        clearInterval(this.intervalId);
        this.intervalId = null;
      }
    },

    async fetchProfilInfos() {
      try {
        if (!this.isBackendReachable) {
          console.warn('Backend ist nicht erreichbar');
          return;
        }

        const profileInfoResponse = await apiService.profileAction("show?active=true");

        if (profileInfoResponse && profileInfoResponse.Response) {
          this.profileInfo = profileInfoResponse.Response;
          console.log('Profilinformationen abgerufen:', this.profileInfo);
          this.setDefaultCameraSettings();
          this.setDefaultRotatorSettings();
        } else {
          console.error('Fehler in der Profil-API-Antwort:', profileInfoResponse?.Error);
        }
      } catch (error) {
        console.error('Fehler beim Abrufen der Profilinformationen:', error);
      }
    },
    setDefaultCameraSettings() {
      const cStore = useCameraStore();
      cStore.coolingTemp = this.profileInfo?.CameraSettings.Temperature ?? -10;
      cStore.coolingTime = this.profileInfo?.CameraSettings.CoolingDuration ?? 10;
      cStore.warmingTime = this.profileInfo?.CameraSettings.WarmingDuration ?? 10;
      cStore.gain = this.profileInfo?.CameraSettings.Gain ?? 0;
      cStore.buttonCoolerOn = this.cameraInfo?.CoolerOn ?? false;
      console.log('Kameraeinstellungen gesetzt:', cStore.coolingTemp, cStore.coolingTime, cStore.warmingTime, cStore.gain); 
    },
    setDefaultRotatorSettings() {
      this.rotatorMechanicalPosition = this.rotatorInfo?.MechanicalPosition ?? 0;
      console.log('Rotatoreinstellung gesetzt:', this.rotatorMechanicalPosition); 
    },
  },
});<|MERGE_RESOLUTION|>--- conflicted
+++ resolved
@@ -18,11 +18,8 @@
     rotatorInfo: [],
     focuserAfInfo: [],
     guiderInfo: [],
-<<<<<<< HEAD
     flatdeviceInfo: [],
     domeInfo: [],
-=======
->>>>>>> 1ba48a90
     safetyInfo: {
       Connected: false,
       IsSafe: false
@@ -79,6 +76,7 @@
           flatdeviceResponse,
           domeResponse,
           guiderChartResponse,
+          safetyResponse,
           safetyResponse,
           logsResponse,
         ] = await Promise.all([
@@ -95,6 +93,7 @@
           apiService.DomeAction('info'),
           apiService.fetchGuiderChartData(),
           apiService.safetyAction('info'),
+          apiService.safetyAction('info'),
           apiService.getLastLogs('100'),
         ]);
 
@@ -111,6 +110,7 @@
           flatdeviceResponse,
           domeResponse,
           guiderChartResponse,
+          safetyResponse,
           safetyResponse,
           logsResponse,
         });
@@ -133,6 +133,7 @@
       domeResponse,
       guiderChartResponse,
       safetyResponse,
+      safetyResponse,
       logsResponse,
     }) {
       if (imageHistoryResponse.Success) {
@@ -193,6 +194,12 @@
         this.LogsInfo = logsResponse;
       } else {
         console.error('Fehler in der Logs-API-Antwort:', logsResponse.Error);
+      }
+
+      if (safetyResponse.Success) {
+        this.safetyInfo = safetyResponse.Response;
+      } else {
+        console.error('Fehler in der Safety-API-Antwort:', safetyResponse.Error);
       }
 
       if (safetyResponse.Success) {
