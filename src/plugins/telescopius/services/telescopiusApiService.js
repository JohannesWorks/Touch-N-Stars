import { useTelescopisStore } from '../store/telescopiusStore';
import { getActivePinia } from 'pinia';

const TELESCOPIUS_BASE_URL = 'https://api.telescopius.com/v1.0';

let settingsStore;

const initializeStore = () => {
  if (!settingsStore) {
    const pinia = getActivePinia();
    if (!pinia) {
      throw new Error('Pinia store not initialized');
    }
    settingsStore = pinia._s.get('settings');
  }
};

const getProxyBaseUrl = () => {
  initializeStore();
  const protocol = settingsStore.backendProtocol || 'http';
  const host = settingsStore.connection.ip || window.location.hostname;
  let port = settingsStore.connection.port || window.location.port || 80;

  return `${protocol}://${host}:${port}/api/proxy/telescopius`;
};

class TelescopiusApiService {
  constructor() {
    this.telescopiusStore = null;
  }

  getStore() {
    if (!this.telescopiusStore) {
      this.telescopiusStore = useTelescopisStore();
    }
    return this.telescopiusStore;
  }

  getHeaders() {
    const store = this.getStore();
    if (!store.hasApiKey) {
      throw new Error('Telescopius API Key is required');
    }

    return {
      Accept: '*/*',
      Authorization: `Key ${store.apiKey}`,
    };
  }

  async makeRequest(endpoint, params = {}) {
    try {
<<<<<<< HEAD
      const url = new URL(`${TELESCOPIUS_BASE_URL}${endpoint}`);
=======
      // Originale Telescopius URL für den Proxy
      const originalUrl = new URL(`${TELESCOPIUS_BASE_URL}${endpoint}`);
>>>>>>> 4cb14155

      // Parameter als Query-String hinzufügen
      Object.keys(params).forEach((key) => {
        if (params[key] !== undefined && params[key] !== null) {
          originalUrl.searchParams.append(key, params[key]);
        }
      });

      // Proxy URL erstellen
      const proxyUrl = `${getProxyBaseUrl()}?url=${encodeURIComponent(originalUrl.toString())}`;

      console.log(`[TelescopiusAPI] makeRequest(${endpoint})`);
      console.log(`[TelescopiusAPI] Original URL: ${originalUrl.toString()}`);
      console.log(`[TelescopiusAPI] Proxy URL: ${proxyUrl}`);
      console.log(`[TelescopiusAPI] Parameters:`, params);

      const response = await fetch(proxyUrl, {
        method: 'GET',
        headers: this.getHeaders(),
<<<<<<< HEAD
        mode: 'cors',
=======
>>>>>>> 4cb14155
      });

      console.log(`[TelescopiusAPI] Response status: ${response.status} ${response.statusText}`);

      if (!response.ok) {
        throw new Error(`HTTP ${response.status}: ${response.statusText}`);
      }

      const jsonData = await response.json();
      console.log(`[TelescopiusAPI] Response data:`, jsonData);
      return jsonData;
    } catch (error) {
      console.error(`[TelescopiusAPI] Error (${endpoint}):`, error);
      throw this.handleApiError(error);
    }
  }

  handleApiError(error) {
    // Fetch-Errors haben eine andere Struktur als Axios-Errors
    if (error.name === 'TypeError' && error.message.includes('Failed to fetch')) {
      throw new Error('Network error: Could not reach Telescopius API (CORS issue?)');
    } else if (error.message.includes('HTTP 400')) {
      throw new Error('Bad Request: Check your request parameters');
    } else if (error.message.includes('HTTP 401')) {
      throw new Error('Unauthorized: Check your API key');
    } else if (error.message.includes('HTTP 429')) {
      throw new Error('Too Many Requests: Rate limit exceeded');
    } else if (error.message.includes('HTTP')) {
      // Andere HTTP-Errors von unserem fetch-Code
      throw new Error(error.message);
    } else {
      throw new Error(`Request error: ${error.message}`);
    }
  }

  // Target Search
  async searchTargets(searchParams = {}) {
    const params = {
      types: 'DEEP_SKY_OBJECT',
      results_per_page: 10,
      page: 1,
      order: 'mag',
      order_asc: true,
      ...searchParams,
    };

    return this.makeRequest('/targets/search', params);
  }

  // User Lists
  async getUserLists() {
    console.log('[TelescopiusAPI] getUserLists() - Loading user target lists');
    return this.makeRequest('/targets/lists');
  }

  async getTargetList(listId, params = {}) {
    console.log(
      `[TelescopiusAPI] getTargetList(${listId}) - Loading list details with params:`,
      params
    );
    const hasLocation = params.lat && params.lon;
    console.log(
      `[TelescopiusAPI] Location data ${hasLocation ? 'available' : 'missing'}: lat=${params.lat}, lon=${params.lon}`
    );
    return this.makeRequest(`/targets/lists/${listId}`, params);
  }

  // Validate API Key - über Proxy
  async validateApiKey(apiKey) {
    try {
      const originalUrl = `${TELESCOPIUS_BASE_URL}/quote-of-the-day`;
      const proxyUrl = `${getProxyBaseUrl()}?url=${encodeURIComponent(originalUrl)}`;

      const response = await fetch(proxyUrl, {
        method: 'GET',
        headers: {
          Accept: '*/*',
          Authorization: `Key ${apiKey}`,
        },
<<<<<<< HEAD
        mode: 'cors',
=======
>>>>>>> 4cb14155
      });

      if (!response.ok) {
        let message = 'API Key validation failed';

        switch (response.status) {
          case 401:
            message = 'Invalid API Key';
            break;
          case 429:
            message = 'API Key valid but rate limit exceeded';
            return { valid: true, message, rateLimited: true };
          case 400:
            message = 'Bad request - check API Key format';
            break;
          default:
            message = `API Error (${response.status}): ${response.statusText}`;
        }

        return {
          valid: false,
          message,
          error: response.status,
        };
      }

      const data = await response.json();

      return {
        valid: true,
        message: 'API Key is valid',
        data: data,
      };
    } catch (error) {
      console.error('Telescopius API validation error:', error);

      let message = 'API Key validation failed';

      if (error.name === 'TypeError' && error.message.includes('Failed to fetch')) {
        message = 'Network error - could not reach Telescopius API (possibly CORS)';
      } else {
        message = error.message;
      }

      return {
        valid: false,
        message,
        error: 'NETWORK_ERROR',
      };
    }
  }
}

export default new TelescopiusApiService();<|MERGE_RESOLUTION|>--- conflicted
+++ resolved
@@ -50,12 +50,8 @@
 
   async makeRequest(endpoint, params = {}) {
     try {
-<<<<<<< HEAD
-      const url = new URL(`${TELESCOPIUS_BASE_URL}${endpoint}`);
-=======
       // Originale Telescopius URL für den Proxy
       const originalUrl = new URL(`${TELESCOPIUS_BASE_URL}${endpoint}`);
->>>>>>> 4cb14155
 
       // Parameter als Query-String hinzufügen
       Object.keys(params).forEach((key) => {
@@ -75,10 +71,6 @@
       const response = await fetch(proxyUrl, {
         method: 'GET',
         headers: this.getHeaders(),
-<<<<<<< HEAD
-        mode: 'cors',
-=======
->>>>>>> 4cb14155
       });
 
       console.log(`[TelescopiusAPI] Response status: ${response.status} ${response.statusText}`);
@@ -158,10 +150,6 @@
           Accept: '*/*',
           Authorization: `Key ${apiKey}`,
         },
-<<<<<<< HEAD
-        mode: 'cors',
-=======
->>>>>>> 4cb14155
       });
 
       if (!response.ok) {
