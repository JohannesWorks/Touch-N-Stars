--- conflicted
+++ resolved
@@ -211,12 +211,7 @@
 import LocationSyncModal from '@/components/helpers/LocationSyncModal.vue';
 import { useOrientation } from '@/composables/useOrientation';
 import WhatsNewModal from '@/components/helpers/WhatsNewModal.vue';
-<<<<<<< HEAD
 import DialogModal from '@/components/helpers/DialogModal.vue';
-=======
-import wsFilter from '@/services/websocketManuellFilterControl';
-import { useFilterStore } from '@/store/filterStore';
-import SequenceTnsMessageBoxModal from '@/components/sequence/SequenceTnsMessageBoxModal.vue';
 import UpdateAvailableModal from '@/components/helpers/UpdateAvailableModal.vue';
 import {
   checkForManualUpdate,
@@ -224,7 +219,6 @@
   fetchChangelogWhatsNew,
   isNativePlatform,
 } from '@/services/updateService';
->>>>>>> 0b951dad
 
 const store = apiStore();
 const settingsStore = useSettingsStore();
@@ -358,22 +352,6 @@
     console.log('Restarting exposure countdown after resume...');
     cameraStore.updateCountdown();
   }
-<<<<<<< HEAD
-=======
-
-  // Reconnect WebSocket filter if needed
-  if (
-    store.filterInfo.DeviceId === 'Networked Filter Wheel' &&
-    store.filterInfo.Connected &&
-    store.isBackendReachable
-  ) {
-    wsFilter.connect();
-  }
-
-  if (isNativePlatform()) {
-    void checkForAppUpdate();
-  }
->>>>>>> 0b951dad
 }
 
 function handleVisibilityChange() {
