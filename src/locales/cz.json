{
  "common": {
    "cancel": "Zrušit",
    "confirm": "Potvrdit"
  },
  "general": {
    "cancel": "Zrušit",
    "confirm": "Potvrdit"
  },
  "pages": {
    "equipment": {
      "title": "Kontrola Zařízení"
    }
  },
  "app": {
    "title": "Touch'N'Stars",
    "connection_error_toast": {
      "message_api": "Zásuvný modul API není k dispozici. Zkontrolujte nastavení v NINA",
      "message_api_version": "Zásuvný modul API je příliš starý. Proveďte aktualizaci",
      "message_tns": "Zásuvný modul TouchNStars není k dispozici. Zkontrolujte prosím nastavení v NINA",
      "title": "Chyba připojení",
      "message_tns_version": "Zásuvný modul Touch N Stars je příliš starý. Proveďte prosím aktualizaci"
    }
  },
  "setup": {
    "welcome": "Vítá Vás Touch'N'Stars",
    "description": "Začněme rychlým nastavením",
    "selectLanguage": "Vyberte jazyk",
    "gpsConfiguration": "Konfigurace GPS",
    "completeSetup": "Kompletní Nastavení",
    "instanceConfiguration": "Podrobnosti o připojení N.I.N.A",
    "InfoAppsTitel": "Wiki",
    "check_wki": "Podrobné pokyny najdete na naší wiki"
  },
  "components": {
    "framing": {
      "confirmSetTargetTitle": "Potvrzení Výběru Cíle",
      "confirmSetTargetMessage": "Jste si jisti, že chcete tento cíl nastavit jako součást sekvence?",
      "useNinaCache": "Využití mezipaměti NINA pro cílový obraz",
      "setSequnceTarget": "nastavit tento cíl jako součást sekvence",
      "search": {
        "title": "Hledat",
        "placeholder": "Zadejte hledaný výraz...",
        "objectTypes": {
          "Comet": "Kometa",
          "Moon": "Mesíc",
          "Planet": "Planeta",
          "Star": "Hvězda",
          "StellariumObject": "Objekt"
        }
      },
      "fovSettings": {
        "rotationAngle": "Natočení kamery",
        "fov": "Zorné Pole"
      },
      "getImageRotation": {
        "SolveError": "Chyba při řešení snímku",
        "SolveRun": "Astrometrie",
        "startCapture": "Určení rotace z kamerya"
      },
      "moveRotator": "Otáčení kamery",
      "openFraminingModal": "Spustť ve Snímkování",
      "infoTargetImage": "Pokud se snímek zobrazuje pouze černě, je nutné v NINA nastavit „Offline Mapa Oblohy“ nebo deaktivovat možnost „Použít NINA Mezipamět",
      "useCenter": "Střed",
      "useRotate": "Rotace"
    },
    "tutorial": {
      "previous": "Předchozí",
      "next": "Další",
      "skip": "Přeskočit Tutoriál"
    },
    "settings": {
      "title": "Nastavení",
      "coordinates": "GPS souřadnice",
      "save": "Uložit",
      "infoSetLocationSync": "Nejprve nastavte synchronizaci polohy na montáž",
      "connection": "Nastavení připojení",
      "language": "Jazyk",
      "image": {
        "title": "Nastavení obrázku",
        "quality": "Kvalita obrázku",
        "strech_factor": "Faktor roztažení",
        "black_clipping": "Černé ořezávání",
        "DebayeredHFR": "Debayered HFR",
        "UnlinkedStretch": "Unlinked Strech",
        "debayern": "Debayer Image"
      },
      "debug": {
        "title": "Debug",
        "activate": "Aktivovat debug režim"
      },
      "notifications": {
        "title": "Oznámení",
        "enable": "Activate",
        "sequence": "sekvence",
        "phd2": "PHD2"
      },
      "showTutorial": "Zobrazit tutoriál",
      "plugins": {
        "title": "Správa pluginů",
        "description": "Spravovat nainstalované pluginy",
        "author": "Author"
      },
      "system": {
        "title": "Systémové ovládání",
        "description": "Ovládání restartování a vypnutí systému",
        "info": "Tyto akce ovlivní celý systém",
        "confirmation": "Potvrdit akci",
        "confirmShutdown": "Jste si jisti, že chcete vypnout systém?",
        "confirmRestart": "Jste si jisti, že chcete restartovat systém?"
      },
      "add": "přidat",
      "update": "TODO: přeložit [Aktualizace]",
      "errors": {
        "instanceNameRequired": "TODO: přeložit [Je vyžadován název instance]",
        "invalidIPFormat": "TODO: přeložit [Neplatný formát IP adresy]",
        "invalidPortRange": "TODO: přeložit [Neplatný rozsah portů]",
        "invalidInstance": "TODO: přeložit [Neplatná instance]",
        "emptyFields": "TODO: přeložit [Prázdná pole]"
      }
    },
    "connectEquipment": {
      "camera": {
        "name": "Kamera"
      },
      "connectAll": "Připojit Vše",
      "disconnectAll": "Odpojit Vše",
      "connectAllError": "Chyba při připojování všech zařízení",
      "disconnectAllError": "Chyba při odpojování všech zařízení",
      "filter": {
        "name": "FiltračníKolo"
      },
      "mount": {
        "name": "Montáž"
      },
      "focuser": {
        "name": "Ostření"
      },
      "rotator": {
        "name": "Rotátor"
      },
      "guider": {
        "name": "Navádění"
      },
      "safety": {
        "name": "Bez. monitor"
      },
      "flat": {
        "name": "FlatZařízení"
      },
      "dome": {
        "name": "Kopule"
      },
      "switch": {
        "name": "Přepínač"
      },
      "weather": {
        "name": "Počasí"
      },
      "info": {
        "message": "Ruční filtrační kolo a ruční rotátor lze v současné době ovládat pouze prostřednictvím aplikace NINA.",
        "title": "Info"
      }
    },
    "lastLogs": {
      "timestamp": "Časové razítko",
      "level": "Úroveň",
      "message": "Zpráva",
      "download": "Stáhnout"
    },
    "navigation": {},
    "language": {},
    "equipment": {},
    "sequence": {
      "stats": "Statistiky",
      "noSequenceLoaded": "Žádná načtená sekvence",
      "noSequenceData": "zatím nejsou k dispozici žádná data",
      "startSequence": "Spustit sekvenci",
      "stopSequence": "Zastavit sekvenci",
      "resetSequence": "Resetovat sekvenci",
      "resetConfirmationTitle": "Potvrzení resetu",
      "resetConfirmationMessage": "Jste si jisti, že chcete resetovat sekvenci? Tuto akci nelze vrátit zpět.",
      "load_sequence": "Načíst Sekvenci",
      "choose_sequence": "Vyberte sekvenci...",
      "no_sequences_found": "Žádné sekvence nenalezeny",
      "error_loading_sequences": "Chyba při načítání sekvencí",
      "error_loading_sequence": "Chyba při načítání sekvence: {error}",
      "filter": "Filtr",
      "triggers": "Spouštěče:",
      "expandAll": "Rozbalit vše",
      "collapseAll": "Sbalit vše",
      "details": {},
      "hfr": "HFR",
      "mean": "Průměr",
      "median": "Střední",
      "stDev": "St. Dev.",
      "rmsText": "RMS",
      "monitor": {
        "settings": {
          "title": "Zobrazit nastavení",
          "showImage": "Zobrazit poslední snímek",
          "showImageStats": "Zobrazit statistiku posledního snímku",
          "showImgStatsGraph": "Zobrazit HFR-Graf",
          "showGuiderAfGraph": "Zobrazit graf-ostření",
          "display_status_under_image": "Zobrazit stav pod obrázkem"
        }
      },
      "running": "BĚŽÍCÍ",
      "imageHistory": "Historie Snímků",
      "duration": "Trvání",
      "temperatureShort": "Teplota",
      "conditions": "Podmínky",
      "info": {
        "header": "Info",
        "message": "Vaši sekvenci bohužel nelze upravit. V současné době nejsou podporovány všechny zásuvné moduly sekvencí. Pokud nám chcete pomoci, dejte nám na GitHub vědět, které pluginy používáte."
      },
      "info_general": {},
      "sort": {
        "newest": "nejnovější první",
        "oldest": "nejstarší první",
        "sort": "Seřadit"
      },
      "time": "Čas"
    },
    "mount": {
      "title": "Montáž",
      "slew": "Přejezd",
      "control": {
        "park": "Park",
        "unpark": "Unpark",
        "home": "Home",
        "trackingMode": "Režim Sledování",
        "siderial": "Hvězdný",
        "errors": {
          "unpark": "Chyba při odparkování montáže",
          "tracking": "Chyba při nastavování režimu sledován"
        },
        "manuellControl": "Ruční Ovládání",
        "slewRate": "Rychlost pohybu °/s",
        "set_as_park": "Nastavit jako park",
        "sync_coordinates_to_mount": "Synchronizace souřadnic s montáží",
        "setLocationSyncToMount": "Nastavit 'Synchronizovat s dalekohledem'"
      },
      "info": {
        "notConnected": "Připojte montáž",
        "parked": "Parkováno",
        "unparked": "Odparkováno",
        "trackingActive": "Sledování je aktivní",
        "trackingDisabled": "Sledování vypnuto",
        "slewing": "Montáž přejíždí",
        "notSlewing": "Nepřejíždí"
      },
      "location_sync": {
        "noSync": {
          "label": "Nesynchronivat"
        },
        "toApplication": {
          "label": "Synchronizovat s aplikací"
        },
        "toTelescope": {
          "label": "Synchronizace s dalekohledem"
        },
        "confirmationMessage": "Pokud je v aplikaci NINA nastavena možnost „Synchronizace polohy“ na „Vyžádat potvrzení“, může se před odesláním souřadnic do dalekohledu zobrazit potvrzovací okno. Abyste tomu zabránili a umožnili aplikaci TNS automaticky nastavit souřadnice, doporučujeme změnit nastavení na „Synchronizovat s dalekohledem“.",
        "title": "Předvolby synchronizace polohy"
      }
    },
    "guider": {
      "notConnected": "Připojte pointaci",
      "start": "Spustit",
      "startWithCal": "Spustit s kalibarcí",
      "stop": "Zastavit",
      "rms_error": "RMS Chyba",
      "title": "Navádění",
      "running": "PROBÍHÁ",
      "statusLabel": "Stav",
      "status": {
        "looping": "Smyčka",
        "lostLock": "Ztracená hvězda",
        "guiding": "Vedení",
        "stopped": "Zastaveno",
        "calibrating": "Kalibrace",
        "unknown": "Neznámé"
      },
      "phd2": {
        "dec": {
          "MaxMove": "DEC: Max pohyb",
          "MinMove": "DEC: Min pohyb",
          "aggression": "DEC: Agresivita",
          "exp_factor": "DEC: Faktor expozice",
          "hysteresis": "DEC: Hystereze",
          "predictive_weight": "DEC: Prediktivní váha",
          "reactive_weight": "DEC: Reaktivní váha W",
          "slope_weight": "DEC: Váha sklonu"
        },
        "error": {
          "star-lost-message": "Hvězda ztracena",
          "title": "PHD2 Chyba"
        },
        "profile": "Profil",
        "forceCalibration": "Vynutit kalibraci",
        "ra": {
          "MaxMove": "RA: Max pohyb",
          "MinMove": "RA: Min pohyb",
          "aggression": "RA: Agresivita",
          "exp_factor": "RA: Agresivita",
          "hysteresis": "RA: Hystereze",
          "predictive_weight": "RA: Prediktivní váha",
          "reactive_weight": "RA: Reaktivní váha W",
          "slope_weight": "RA: Váha sklonu"
        },
        "Exposuretime": "Expozice"
      },
      "calibrationAssistant": {
        "calibrating": "Probíhá kalibrace...",
        "calibrationComplete": "Kalibrace dokončena",
        "calibrationError": "Chyba během kalibrace",
        "calibrationFailed": "Kalibrace selhala",
        "calibrationResult": "Výsledek kalibrace",
        "calibrationStopped": "Kalibrace zastavena",
        "decOffset": "Dec Offset",
        "direction": "Směr",
        "east": "Váchod",
        "goodCalibration": "Dosaženo vynikající kalibrace",
        "info": "Asistent kalibrace vám pomůže optimálně nastavit polohu montáže pro kalibraci a provést přesnou kalibraci.",
        "meridianOffset": "Posun poledníku",
        "poorCalibration": "Kalibraci lze vylepšit. Zkuste jinou polohu nebo zkontrolujte své zařízení.",
        "positionCalculated": "Vypočítaná optimální poloha",
        "positionSettings": "Nastavení Polohy",
        "quality": "Kvalita",
        "slewComplete": "Přejezd dokončen",
        "slewError": "Chyba během přejezdu",
        "slewToPosition": "Pžejezd na Pozici",
        "slewing": "Přejíží do cílové polohy...",
        "startCalibration": "Spustit Kalibraci",
        "stopCalibration": "Zastavit Kalibraci",
        "title": "Asistent Kalibrace",
        "west": "Západ",
        "slewStopped": "Slew stopped",
        "stopSlew": "Stop Slew"
      }
    },
    "focuser": {
      "title": "Ostření",
      "new_position": "Nová pozice:",
      "move": "Pohyb",
      "start_autofocus": "Spustit AutoOstření",
      "cancel_autofocus": "Zrušit AutoOstření",
      "autofocus_graph": "AutoOstření graf",
      "autofocus_error": "AutoOstření chyba",
      "please_connect_focuser": "Připojte ostření",
      "current_position": "Současná pozice:",
      "temperature": "Teploty:",
      "moving": "V pohybu",
      "stopped": "Zastaveno",
      "autofocus_active": "AutoOstření aktivní",
      "autofocus": "AutoOstření",
      "last_autofocus": "Poslední AutoOstření"
    },
    "dome": {
      "title": "Kopule",
      "azimuth": "azimut",
      "slewing": "otáčení",
      "slewing_stopped": "otáčení se zastavilo",
      "following": "sledování",
      "following_stopped": "sledování zastaveno",
      "at_home": "Domů",
      "not_at_home": "není na místě",
      "park": "parkovat",
      "unpark": "odparkovat",
      "shutter_close": "štěrbina zavřená",
      "shutter_open": "štěrbina otevřená",
      "control": {
        "open": "Otevřít štěrbinu",
        "close": "Zavřít štěrbinu",
        "stop": "Zastavit pohyb štěrbiny",
        "errors": {
          "open": "Chyba při otevření štěrbiny",
          "close": "Chybné při zavření štěrbiny",
          "stop": "Chyba v zastavení štěrbiny",
          "home": "Chyba home",
          "park": "Chyba Park",
          "stop_slew": "Chyba zastavení přejezdu",
          "sync": "Chyba synch.",
          "follow": "Sledování chyb Dalekohledu"
        },
        "follow": "Dalekohled s kopulí",
        "slew": "Přejezd",
        "slew_label": "Převod na stupně",
        "sync": "Synchronizace s dalekohledem",
        "home": "Home",
        "park": "Park"
      },
      "please_connect_dome": "Připojte kopuli",
      "is_sync": "Synch",
      "not_sync": "Není synch."
    },
    "camera": {
      "connect": "Připojte kameru",
      "settings": "Nastavení",
      "capture_running": "Snímání probíhá",
      "exposure_time": "Čas expozice:",
      "gain_iso": "Gain / ISO:",
      "name": "Jméno kamery",
      "gain": "Gain",
      "offset": "Offset",
      "temperature": "Teplota",
      "standby": "Pohotovostní režim",
      "cooler_on": "Chlazení On",
      "cooler_off": "Chlazení Off",
      "dew_heater": "Topný pásek",
      "dew_heater_on": "Topný pásek On",
      "dew_heater_off": "Topný pásek Off",
      "camera_cooling": "Chlazení kamery",
      "target_temperature": "Cílová teplota",
      "warm_up_time": "Doba zahřátí",
      "cooling_time": "Doba chlazení",
      "binning_mode": "Binning",
      "readout_mode": "Režim Čtení",
      "set_use_platesolve": "Použít Řešení",
      "chip_settings": {
        "focal_length": "Ohnisková vzdálenost (mm)",
        "height": "Výška (px)",
        "pixel_size": "Velikost pixelů (μm)",
        "title": "Nastavení čipu",
        "width": "Šířka (px)"
      }
    },
    "tppa": {
      "title": "Tříbodové Polární Zarovnání",
      "camera_mount_required": "Kamera musí být připojena a montáž musí být odparkována",
      "start_alignment": "Spustit Zarovnání",
      "stop_alignment": "Zastavit Zarovnánít",
      "altitude_error": "Chyba v Nad. výšce:",
      "azimuth_error": "Chyba v Azimutu:",
      "total_error": "Celková Chyba:",
      "error_values_missing": "Chybějící hodnoty chyby",
      "unknown_response_format": "Neznámý formát odpovědi",
      "east": "Východ",
      "west": "Západ",
      "down": "Dolů",
      "up": "Nahoru",
      "not_available": "Není k dispozici",
      "running": "PROBÍHÁ",
      "capture_running": "Expozice probíhá",
      "last_messages": "Poslední zprávy",
      "plate_solve_error": "Chyba řešení",
      "plate_solve_ok": "Řešení úspěšné",
      "plate_solve_start": "Zahájit řešení",
      "slewing_first_position": "Přesun na první polohun",
      "slewing_next_position": "Přesun na další polohu",
      "settings": {
        "DirectionEast": "Směr Východ",
        "StartFromCurrentPosition": "Začít ze současné pozice?",
        "ManualMode": "Manual Mode",
        "camera_settings": "Camera Settings",
        "camera_settings_hint": "Leave empty for NINA defaults",
        "exposure_time": "Exposure Time (s)",
        "gain": "Gain",
        "nina_default": "NINA Default",
        "title": "TPPA Settings"
      },
      "error_modal": {
        "title": "TPPA Errors"
      }
    },
    "logs": {},
    "test": {},
    "slewAndCenter": {
      "title": "Přejet a Vycentrovat",
      "LastSelectedImageSource_wrong": "Vyberte offline mapu oblohy jako zdroj obrázku v NINA / Snímkování",
      "ra": "RA:",
      "dec": "Dec:",
      "ra_placeholder": "RA 03:47:28.2",
      "dec_placeholder": "Dec +24:06:19",
      "slew": "Přejet",
      "slew_and_center": "Přejet a Vycentrovat",
      "errors": {
        "invalidRAInput": "Neplatný vstup RA.",
        "invalidDECInput": "Neplatný vstup DEC.",
        "apiResponseError": "Chyba v odpovědi API:",
        "mountInfoError": "Chyba při získávání informací o montáži:",
        "invalidAltInput": "Neplatný vstup alt.",
        "invalidAzInput": "Neplatný vstup az."
      },
      "visibleStars": "Hledání Viditelných Hvězd",
      "alt": "Alt:",
      "az": "Az:",
      "slew_modal": {
        "center_Repeat": "Opakované centrování",
        "center_error": "Chyba centrování",
        "center_successful": "Úspěšné centrování",
        "deviation_target": "Odchylka od cíle:",
        "exposure_running": "Expozice běží",
        "is_centering": "Cíl uprostřed",
        "is_platesolving": "Astrometrie běží",
        "is_slewing": "Přejezd na cíl",
        "plate_solve_error": "Astrometrie chyba"
      }
    },
    "filterwheel": {
      "filter": "Filtr:",
      "unknown": "Neznámý",
      "nofilteravailable": "Žádný filtr není k dispozici",
      "manual_filter": {
        "name": "Změna filtru:",
        "title": "FiltračníKolo"
      }
    },
    "rotator": {
      "label": "Rotátor",
      "move": "Pohyb",
      "notConnected": "připojte rotátor",
      "currentPosition": "Současná pozice:",
      "moving": "Vpohybu"
    },
    "flat": {
      "please_connect_flatDevice": "Připojte flat zařízení",
      "device_name": "Jméno:",
      "cover_state": "Stav Krytu:",
      "light_state": "Stav Světla:",
      "brightness": "Jas:",
      "toggle_light": "Světlo:",
      "cover": {
        "close": "kryt zavřen",
        "open": "kryt otevřen"
      },
      "title": "Flat box"
    },
    "weatherModal": {
      "weatherInformation": "Informace o Počasí",
      "metric": "Metrické",
      "imperial": "Imperiální",
      "temperature": "Teplota",
      "cloudCover": "Oblačnost",
      "wind": "Vítr",
      "humidity": "Vlhkost",
      "pressure": "Tlak",
      "dewPoint": "Rosný bod",
      "rainRate": "Intenzita deště",
      "skyQuality": "Kvalita oblohy",
      "skyTemperature": "Teplota oblohy"
    },
    "switch": {
      "gauges": "Měřící přístroje",
      "switch": "Přepínač"
    },
    "flatassistant": {
      "auto_brightness": "Automatický jas",
      "auto_exposure": "Automatická expozice",
      "brightness": "Jas",
      "completed_recordings": "Ukončené záznamy:",
      "count": "Počet",
      "exposure_time": "Expoziční čas",
      "histogram_mean_target": "Cílový průměr histogramu",
      "max_brightness": "Max jas",
      "max_exposure_time": "Max expozice",
      "mean_tolerance": "Střední tolerance",
      "min_brightness": "Min jas",
      "min_exposure_time": "Min expozice",
      "skyflat": "FlatOblohy",
      "start_auto_brightness": "Spustit auto jas",
      "start_auto_exposure": "Spustit auto expozici",
      "start_sky_flat": "Spustit flat z oblohy",
      "stop": "Zastavit",
      "title": "Asistent flatu",
      "button_slew_to_zenith": "Přejet na zenit"
    },
    "stellarium": {
      "datetime": {
        "date": "Datum",
        "now": "Nyní",
        "speed": "Rychlost",
        "time": "Čas",
        "title": "Název"
      },
      "mount_position": {},
      "selected_object": {
        "button_framing": "přejít na snímkování",
        "dec": "DEC",
        "ra": "RA",
        "title": "Vybraný objekt"
      },
      "settings": {
        "atmosphere_visible": "Zobrazit atmosféru",
        "azimuthal_lines_visible": "Zobrazit azimutální linie",
        "constellations_lines_visible": "Zobrazit Souhvězdí",
        "ecliptic_lines_visible": "Zobrazit ekliptiku",
        "equatorial_lines_visible": "Zobrazit rovníkové linie",
        "landscapes_visible": "Ukázat krajinu",
        "meridian_lines_visible": "Zobrazit poledník",
        "dsos_visible": "Deep Sky Objects (Messier, NGC)"
      }
    },
    "profile": {
      "label": "Profil:"
    },
    "fav_target": {
      "enter_name": "Zadejte jméno",
      "modal_save": {},
      "modal_sequence": {
        "titel": "Sekvence"
      },
      "modal_sequence_error": {
        "message": "Není načtena žádná sekvence"
      },
      "modal_sequence_ok": {
        "message": "Cílová sada"
      },
      "no_fav": "Žádné oblíbené položky nejsou uloženy",
      "table": {
        "dec": "DEC",
        "load": "Načíst",
        "name": "Jméno",
        "ra": "RA",
        "remove": "Odstranit",
        "rotation": "Rotace"
      },
      "titel": "Oblíbené"
    },
    "notifications": {
      "modal": {
        "description": "Povolte přijímání oznámení o událostech sekvence.",
        "title": "Konfigurace Oznámení"
      }
    }
  },
  "plugins": {
    "sequenceCreator": {
      "actionLibrary": {
        "description": "Kliknutím přidáte akce do kontejnerů",
        "endActions": "🏁 Ukončit Akce",
        "startActions": "🚀 Spustit Akce",
        "targetActions": "🎯 Cílové Akce",
        "title": "Knihovna Akcí"
      },
      "actions": {
        "actionId": "ID Akce",
        "actionParameters": "Parametry Akce",
        "category": "Kategorie",
        "changesSaveAutomatically": "Změny se ukládají automaticky",
        "closeEditor": "Zavřít Editor",
        "disabled": "Vypnuto",
        "duplicateAction": "Duplikovat Akci",
        "editParameters": "Upravit Parametry",
        "enabled": "Zapnuto",
        "max": "Max:",
        "min": "Min:",
        "moveDown": "Pohyb Dolů",
        "moveUp": "Pohyb Nahoru",
        "no": "No",
        "noConfigurableParameters": "Tato akce nemá žádné konfigurovatelné parametry.",
        "notSet": "Není nastaveno",
        "parameters": "Parametery",
        "removeAction": "Odebrat Akci",
        "yes": "Yes",
        "coolCamera": {
          "description": "Ochlazení kamery na stanovenou teplotu",
          "durationLabel": "Doba chlazení (minuty)",
          "durationTooltip": "Čas pro aktivní chlazení kamery (0 = chlazení až do dosažení teploty)",
          "name": "Kamera Vychlazena",
          "temperatureLabel": "Teplota (°C)",
          "temperatureTooltip": "Cílová teplota pro chlazení kameryg"
        },
        "parkTelescope": {
          "description": "Parkování montáže dalekohledu",
          "name": "Park Dalekohledu"
        },
        "runAutofocus": {
          "description": "Provést automatické zaostření",
          "name": "Spustit AutoOstření"
        },
        "slewToTarget": {
          "description": "Přejít na cíl s různými možnostmi",
          "name": "Přejet na Cíl",
          "slewModeLabel": "Režim Přejíždění",
          "slewModeTooltip": "Vyberte způsob navigace k cíli"
        },
        "smartExposure": {
          "binningLabel": "Binning",
          "binningTooltip": "Režim binning pixelů",
          "countLabel": "Počet snímků",
          "countTooltip": "Počet expozic",
          "description": "Inteligentní expoziční sekvence s ditheringem a spouštěči",
          "ditherAfterLabel": "Dither po N expozicíchs",
          "ditherAfterTooltip": "Frekvence ditheringu",
          "exposureTimeLabel": "Expoziční doba (s)",
          "exposureTimeTooltip": "Délka trvání každé expozice",
          "filterLabel": "Filtr",
          "filterTooltip": "Výběr filtrového kola",
          "gainLabel": "Gain",
          "gainTooltip": "Nastavení gain kamery",
          "imageTypeLabel": "Typ snímku",
          "imageTypeTooltip": "Typ expozice pro snímání",
          "name": "Inteligentní expozice (Zobrazování)",
          "offsetLabel": "Offset",
          "offsetTooltip": "Nastavení offset kamery"
        },
        "startGuiding": {
          "description": "Spustit automatické navádění",
          "forceCalibrationLabel": "Síla Kalibrace",
          "forceCalibrationTooltip": "Vynutit novou kalibraci navádění",
          "name": "Spustit Navádění"
        },
        "stopGuiding": {
          "description": "Zastavit Autonavádění",
          "name": "Zastavit Navádění"
        },
        "targetSettings": {
          "decLabel": "Deklinace",
          "decTooltip": "Dec in DD:MM:SS formát",
          "description": "Definice souřadnic cíle a nastavení",
          "name": "Nastavení Cíle",
          "positionAngleLabel": "Úhel Polohy (°)",
          "positionAngleTooltip": "Úhel natočení kamery",
          "raLabel": "Rektascenze",
          "raTooltip": "RA in HH:MM:SS formát",
          "targetNameLabel": "Název Cíle",
          "targetNameTooltip": "Název nebeského tělesa"
        },
        "unparkTelescope": {
          "description": "Unpark the telescope mount",
          "name": "Unpark Telescope"
        },
        "warmCamera": {
          "description": "Zahřát kameru",
          "durationLabel": "Čas zahřívání (minuty)",
          "durationTooltip": "Čas na aktivní zahřátí kamery (0 = zahřátí na okolní teplotu)",
          "name": "Zahřátá Kamera"
        },
        "clickToRename": "Kliknutím přejmenujte",
        "findHome": {
          "description": "Nastavte dalekohled do výchozí polohy.",
          "name": "Najít Home"
        }
      },
      "confirmations": {
        "clearSequence": "Opravdu chcete vymazat celou sekvenci? Tuto akci nelze vrátit zpět.",
        "removeAction": "Odstranit akci „{actionName}",
        "title": "Potvrzení",
        "saveAsDefault": "Opravdu chcete uložit aktuální sekvenci jako výchozí? Tím se přepíše předchozí výchozí sekvence.",
        "loadBasicSequence": "Jste si jisti, že chcete načíst základní sekvenci? Tím se přepíše aktuální sekvence."
      },
      "containers": {
        "addAction": "Přidat Akci",
        "addActionsToContainer": "Přidat akce do tohoto kontejneru",
        "endSequence": {
          "description": "Akce provedené na konci relace",
          "emptyDescription": "Přidejte akce pro bezpečné vypnutí zařízení",
          "emptyTitle": "Žádné Akce Na konci",
          "title": "Konec Sekvence"
        },
        "noActions": "Žádné Akce",
        "startSequence": {
          "description": "Akce provedené na začátku relace",
          "emptyDescription": "Přidejte akce pro přípravu zařízení pro snímání obrazu",
          "emptyTitle": "Žádné Akce při Spuštění",
          "title": "Spustit Sekvenci"
        },
        "targetSequence": {
          "description": "Hlavní zobrazovací sekvence pro váš cíl",
          "emptyDescription": "Přidejte zobrazovací akce pro svůj cíl",
          "emptyTitle": "Žádné Cílové Akce",
          "title": "Cílová Sekvence"
        }
      },
      "exportModal": {
        "buttons": {
          "copied": "Zkopírováno!",
          "copyToClipboard": "Kopírovat do Schránky",
          "downloadJSON": "Stáhnout soubor JSON",
          "failed": "Selhalo",
          "sendToNina": "Odeslat dO N.I.N.A",
          "sending": "Odesílání...",
          "sent": "Odesláno!"
        },
        "howToUse": {
          "step1": "Stáhněte nebo zkopírujte soubor JSON, nebo",
          "step2": "Odeslat přímo do N.I.N.A (vyžaduje připojení) nebo",
          "step3": "Ruční import do N.I.N.A přes Sekvence → Načíst sekvenci",
          "step4": "Upravte podle potřeby všechna nastavení specifická pro dané zařízení.",
          "title": "Návod k použití:"
        },
        "jsonPreview": {
          "categories": "Kategorie",
          "copied": "Kopírováno!",
          "copyJson": "Kopírovat JSON",
          "downloadJson": "Stáhnout JSON",
          "enabled": "Zapnuto",
          "estimatedDuration": "Přibližná délka trvání",
          "filenamePrompt": "Zadejte název souboru...",
          "previewDescription": "Náhled a stažení sekvence jako souboru JSON",
          "sequenceJsonExport": "Export sekvence JSON",
          "title": "Náhled JSON",
          "totalActions": "Celkem Akcí"
        },
        "messages": {
          "errorTitle": "Chyba:",
          "successMessage": "Sekvence byla úspěšně načtena do N.I.N.A!",
          "successTitle": "Úspěch:"
        },
        "subtitle": "Vaše sekvence je připravena k exportu jako JSON kompatibilní s N.I.N.A.",
        "title": "Exportovat sekvenci N.I.N.A."
      },
      "subtitle": "Vytvářejte profesionální astrofotografické sekvence",
      "title": "N.I.N.A Tvůrce sekvencí",
      "toolbar": {
        "clearSequence": "Vymazat Sekvenci",
        "invalidSequence": "Přidejte nastavení cíle a inteligentní expozici, abyste vytvořili platnou sekvenci.",
        "loadBasicSequence": "Načíst Základní Sekvenci",
        "redo": "Znovu",
        "undo": "Zpět",
        "validSequence": "Sekvence je platná a lze ji exportovat.",
        "saveAsDefault": "Uložit jako výchozí",
        "saveAsDefaultSuccess": "Uloženo jako výchozí sekvence!",
        "failed": "Selhalo",
        "sendErrorTitle": "Chyba při odesílání do",
        "sendSuccessMessage": "Sekvence úspěšně odeslána do N.I.N.A!",
        "sendToNina": "Odeslat N.I.N.A",
        "sending": "Odesílání...",
        "sent": "Odesláno!"
      },
      "settings": {
        "title": "Překlopení Poledníku",
        "enableMeridianFlip": "Zapnuto  Překlopení Poledníku"
      },
      "targetSearch": {
        "objectTypes": {
          "Comet": "Kometa",
          "DSO": "Deep-Sky Object",
          "Moon": "Měsíc",
          "Planet": "Planety",
          "Star": "Hvězda"
        },
        "placeholder": "Zadejte název objektu (např. M31, NGC 1234, Mars)...",
        "searchDescription": "Vyhledávejte objekty hlubokého vesmíru, planety nebo hvězdy a automaticky přejímejte souřadnice.",
        "searchLabel": "Hledat Cíl"
      }
    },
    "webcam": {
      "close": "Zavřít",
      "configureUrl": "Konfigurace URL snímku a načtení obrázku",
      "connected": "Připojeno",
      "disconnected": "Odpojeno",
      "displayOptions": "Možnosti zobrazení",
      "error": "Chyba",
      "lastUpdate": "Poslední aktualizace",
      "liveView": "Živý Náhled",
      "loadingImage": "Načítání snímku...",
      "noImageAvailable": "Žádný snímek k dispozici",
      "refreshInterval": "Obnovit Intervall",
      "reset": "Reset",
      "resetConfirm": "Opravdu chcete resetovat všechna nastavení webové kamery?",
      "snapshotUrlDescription": "URL snímku je přímý odkaz na jeden obrázek z vaší webové kamery/IP kamery. Tato URL by měla vrátit přímo obrázek ve formátu JPEG/PNG, nikoli HTML stránku nebo stream.",
      "snapshotUrl": "Snímek URL",
      "settings": "Nastavení",
      "snapshotUrlExamples": "Příklady:",
      "startAuto": "Auto Start",
      "status": "Stav",
      "stopAuto": "Auto Stop",
      "title": "Nastavení Webkamerys",
      "autoRefresh": "Auto Obnovení Refresh",
      "errors": {}
    },
<<<<<<< HEAD
    "logfileCollector": {
      "actions": {
        "collectUpload": "Collect",
        "uploading": "Uploading…"
      },
      "descriptionLabel": "Description (optional)",
      "descriptionPlaceholder": "Describe the problem to investigate...",
      "intro": "Collect latest TNS logs (including debug) and upload them to the configured endpoint.",
      "result": {
        "failed": "Upload failed",
        "failedWithStatus": "Upload failed ({status})",
        "success": "Upload successful"
      },
      "title": "Logfile Collector"
=======
    "telescopius": {
      "apiKey": {
        "cancel": "Cancel",
        "configure": "Configure API Key",
        "configured": "API key is already configured",
        "delete": "Delete",
        "description": "To use Telescopius, you need an API key. You can get one on the Telescopius website:",
        "errors": {
          "deleteFailed": "API key could not be deleted.",
          "saveFailed": "API key could not be saved.",
          "validationFailed": "API key validation failed"
        },
        "linkText": "→ Request Telescopius API Key",
        "loadFromTelescopius": "refresh",
        "placeholder": "Enter your Telescopius API key...",
        "required": "API key required",
        "save": "Save",
        "securityNote": "The API key is stored on the server and used only for Telescopius requests.",
        "title": "Telescopius API Key"
      },
      "description": "Enables data retrieval from telescopius.com",
      "initializing": "Initializing...",
      "landing": {
        "apiSetup": {
          "description": "Follow these simple steps to configure the plugin:",
          "security": {
            "description": "Your API key is stored only locally on your device and never shared with others. You can delete it at any time.",
            "title": "Security"
          },
          "step1": {
            "button": "Register for free",
            "description": "If you don't have an account yet, register for free:",
            "title": "Create Telescopius Account"
          },
          "step2": {
            "button": "Request API key",
            "description": "Sign in and go to Settings → API for your personal key:",
            "title": "Request API Key"
          },
          "step3": {
            "config": {
              "accessType": "Access Type",
              "accessTypeValue": "Select Server",
              "description": "Description",
              "descriptionValue": "Any description (e.g. API for TNS)",
              "ipLimit": "Limit access to these IP addresses",
              "ipLimitValue": "Leave empty",
              "name": "Name",
              "nameValue": "Any name (e.g. Touch N Stars)"
            },
            "description": "When creating the API key, use these settings:",
            "title": "Configure API Key"
          },
          "step4": {
            "button": "Configure API Key",
            "description": "Click \"Configure API Key\" below and enter your key:",
            "title": "Enter API Key"
          },
          "title": "Set up API Key"
        },
        "mainFeatures": {
          "description": "Seamless integration between Telescopius and Touch'N'Stars:",
          "features": {
            "autoImport": "Automatic Import: All target lists at once",
            "directNavigation": "Direct Navigation: Slew with one click",
            "framingIntegration": "Framing Integration: Uses existing tools",
            "locationBased": "Location-based: Considers your location",
            "smartCache": "Smart Cache: Fast offline access"
          },
          "title": "Main Features"
        },
        "subtitle": "Bring your target objects from Telescopius.com directly into Touch'N'Stars",
        "title": "Telescopius Plugin",
        "whatIsPlugin": {
          "description": "Load your saved target objects from Telescopius.com directly into Touch'N'Stars and use them for navigation and framing.",
          "features": {
            "framingAssistant": "Use framing assistant",
            "loadLists": "Load target lists from Telescopius.com",
            "navigate": "Navigate directly to objects",
            "offlineCache": "Offline cache for fast access"
          },
          "title": "What is this plugin?"
        },
        "whatIsTelecopius": {
          "description": "Telescopius is a comprehensive astronomy platform for discovering and planning astronomical observations.",
          "features": {
            "community": "Community and sharing",
            "database": "Extensive object database",
            "lists": "Personalized target lists",
            "planning": "Observation planning"
          },
          "title": "What is Telescopius?",
          "visitWebsite": "Visit Telescopius.com"
        }
      },
      "offlineInfo": "Loads personal target lists from telescopius.com and stores them locally for offline availability.",
      "outdated": {
        "current": "Current version",
        "message": "The TouchNStars plugin in NINA is outdated and needs to be updated.",
        "required": "Required version",
        "title": "Plugin Outdated"
      },
      "targetLists": {
        "connectionError": "Connection to Telescopius failed. The NINA PC needs an internet connection and at least one target list must exist in Telescopius.",
        "dataFrom": "Data from",
        "editOnTelescopius": "Edit lists on Telescopius",
        "noListsDescription": "No target lists have been found in your Telescopius account yet.",
        "noListsHint": "Create target lists on telescopius.com and then reload them here.",
        "noListsTitle": "No Target Lists Saved",
        "refreshFailed": "Update not possible. Telescopius.com not reachable"
      },
      "title": "Telescopius",
      "welcome": "Welcome to the Telescopius plugin!"
>>>>>>> d2c90442
    }
  }
}<|MERGE_RESOLUTION|>--- conflicted
+++ resolved
@@ -861,7 +861,6 @@
       "autoRefresh": "Auto Obnovení Refresh",
       "errors": {}
     },
-<<<<<<< HEAD
     "logfileCollector": {
       "actions": {
         "collectUpload": "Collect",
@@ -875,8 +874,8 @@
         "failedWithStatus": "Upload failed ({status})",
         "success": "Upload successful"
       },
-      "title": "Logfile Collector"
-=======
+      "title": "Logfile Collector",
+    },
     "telescopius": {
       "apiKey": {
         "cancel": "Cancel",
@@ -990,7 +989,6 @@
       },
       "title": "Telescopius",
       "welcome": "Welcome to the Telescopius plugin!"
->>>>>>> d2c90442
     }
   }
 }