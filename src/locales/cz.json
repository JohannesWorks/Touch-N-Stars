--- conflicted
+++ resolved
@@ -365,14 +365,6 @@
         "confirmationMessage": "Pokud je v aplikaci NINA nastavena možnost „Synchronizace polohy“ na „Vyžádat potvrzení“, může se před odesláním souřadnic do dalekohledu zobrazit potvrzovací okno. Abyste tomu zabránili a umožnili aplikaci TNS automaticky nastavit souřadnice, doporučujeme změnit nastavení na „Synchronizovat s dalekohledem“.",
         "title": "Předvolby synchronizace polohy"
       },
-<<<<<<< HEAD
-      "config": {
-        "baudRate": "Baud Rate",
-        "connectionMode": "Connection Mode",
-        "devicePort": "Device Port",
-        "ipAddress": "IP Address",
-        "settings": "Mount Settings"
-=======
       "settings": {
         "meridian_flip": {
           "AutoFocusAfterFlip": "Auto focus after flip",
@@ -389,7 +381,13 @@
         },
         "telescope_settle_time": "Settle time after slew (s)",
         "meridian_flip_settings": "Meridian-Settings"
->>>>>>> 3bca5ff5
+      },
+      "config": {
+        "baudRate": "Baud Rate",
+        "connectionMode": "Connection Mode",
+        "devicePort": "Device Port",
+        "ipAddress": "IP Address",
+        "settings": "Mount Settings"
       }
     },
     "guider": {
