{
  "common": {
    "cancel": "Zrušit",
    "confirm": "Potvrdit"
  },
  "general": {
    "cancel": "Zrušit",
    "confirm": "Potvrdit",
    "hide": "Skrýt",
    "show": "Zobrazit"
  },
  "pages": {
    "equipment": {
      "title": "Kontrola Zařízení"
    }
  },
  "app": {
    "title": "Touch'N'Stars",
    "unreachable": "NINA je nedostupné",
    "connecting": "Pokus o připojení",
    "api_version_incompatible": "Verze pokročilého rozhraní API je nekompatibilní, aktuální: { current } požadovaná: { required }",
    "connection_error_toast": {
      "message_api": "Zásuvný modul API není k dispozici. Zkontrolujte nastavení v NINA",
      "message_api_version": "Zásuvný modul API je příliš starý. Proveďte aktualizaci",
      "message_tns": "Zásuvný modul TouchNStars není k dispozici. Zkontrolujte prosím nastavení v NINA",
      "title": "Chyba připojení",
      "message_tns_version": "Zásuvný modul Touch N Stars je příliš starý. Proveďte prosím aktualizaci"
    }
  },
  "setup": {
    "welcome": "Vítá Vás Touch'N'Stars",
    "description": "Začněme rychlým nastavením",
    "selectLanguage": "Vyberte jazyk",
    "gpsConfiguration": "Konfigurace GPS",
    "completeSetup": "Kompletní Nastavení",
    "instanceConfiguration": "Podrobnosti o připojení N.I.N.A",
    "InfoAppsTitel": "Wiki",
    "check_wki": "Podrobné pokyny najdete na naší wiki"
  },
  "components": {
    "tutorial": {
      "previous": "Předchozí",
      "next": "Další",
      "skip": "Přeskočit Tutoriál"
    },
    "settings": {
      "title": "Nastavení",
      "language": "Jazyk",
      "coordinates": "Souřadnice GPS",
      "connection": "Podrobnosti o připojení k N.I.N.A",
      "save": "Uložit",
      "add": "Přidat",
      "update": "Aktualizace",
      "instance": {
        "name": "Název Relace",
        "ip": "IP Addresa",
        "port": "Port",
        "edit": "Upravit Relace",
        "delete": "Smazat Relace"
      },
      "errors": {
        "emptyFields": "Vyplňte všechna pole",
        "instanceNameRequired": "Název instance je povinný",
        "invalidIPFormat": "Uveďte prosím IP nebo FQDN",
        "invalidPortRange": "Port musí být v rozsahu 1 až 65535",
        "invalidInstance": "Připojení se nepodařilo navázat"
      },
      "showTutorial": "Ukázat Tutoriál",
      "system": {
        "description": "Klikněte na libovolnou ikonu pro restart nebo vypnutí systému",
        "title": "Ovládání Systému",
        "confirmRestart": "Určitě chcete systém restartovat?",
        "confirmShutdown": "Jste si jisti, že chcete systém vypnout?",
        "confirmation": "Potvrzení",
        "info": "This will shutdown or restart the PC which is hosting the N.I.N.A instance!"
      },
      "image": {
        "quality": "Kvalita v %",
        "title": "Nastavení snímků",
        "black_clipping": "Černý Výstřižek",
        "strech_factor": "Faktor Strech"
      },
      "plugins": {
        "description": "Popis pluginu",
        "title": "Pluginy"
      },
      "debug": {
        "activate": "Povolit okno ladění",
        "titel": "Nastavení Ladění"
      },
      "notifications": {
        "enable": "Povolení oznámení",
        "sequence": "Sekvence událostí",
        "title": "Oznámení"
      }
    },
    "framing": {
      "confirmSetTargetTitle": "Potvrzení Výběru Cíle",
      "confirmSetTargetMessage": "Jste si jisti, že chcete tento cíl nastavit jako součást sekvence?",
      "useNinaCache": "Využití mezipaměti NINA pro cílový obraz",
      "setSequnceTarget": "nastavit tento cíl jako součást sekvence",
      "search": {
        "title": "Hledat",
        "placeholder": "Zadejte hledaný výraz..."
      },
      "fovSettings": {
        "rotationAngle": "Natočení kamery",
        "fov": "Zorné Pole"
      },
      "getImageRotation": {
        "SolveError": "Chyba při řešení snímku",
        "SolveRun": "Astrometrie",
        "startCapture": "Určení rotace z kamerya"
      },
      "moveRotator": "Otáčení kamery",
      "openFraminingModal": "Spustť ve Snímkování",
      "infoTargetImage": "Pokud se snímek zobrazuje pouze černě, je nutné v NINA nastavit „Offline Mapa Oblohy“ nebo deaktivovat možnost „Použít NINA Mezipamět",
      "currentAltitude": "Aktuální nadm. výška"
    },
    "connectEquipment": {
      "camera": {
        "error": "Chyba při ovládání kamery:",
        "name": "Camera"
      },
      "connectAll": "Připojit Vše",
      "disconnectAll": "Odpojit Vše",
      "connectAllError": "Chyba při připojování všech zařízení",
      "disconnectAllError": "Chyba při odpojování všech zařízení",
      "filter": {
        "connect": "Připojit filtrační kolo",
        "disconnect": "Odpojit filtrační kolo",
        "error": "Chyba při ovládání filtračního kola:",
        "name": "FiltračníKolo"
      },
      "mount": {
        "error": "Chyba při ovládání montáže:",
        "name": "Montáž"
      },
      "focuser": {
        "error": "Chyba při ovládání ostření:",
        "name": "Ostření"
      },
      "rotator": {
        "error": "Chyba při ovládání rotátoru:",
        "name": "Rotátor"
      },
      "guider": {
        "error": "Chyba při ovládání pointace:",
        "name": "Navádění"
      },
      "safety": {
        "error": "Chyba při ovládání bezpečnostního monitoru",
        "name": "Bez. monitor"
      },
      "flat": {
        "error": "Chyba při ovládání flat zařízení:",
        "name": "FlatZařízení"
      },
      "dome": {
        "error": "Chyba při ovládání kopule:",
        "name": "Kopule"
      },
      "switch": {
        "error": "Chyba při ovládání přepínače",
        "name": "Přepínač"
      },
      "weather": {
        "error": "Chyba při ovládání počasí",
        "name": "Počasí"
      },
      "info": {
        "message": "Ruční filtrační kolo a ruční rotátor lze v současné době ovládat pouze prostřednictvím aplikace NINA.",
        "title": "Info"
      }
    },
    "lastLogs": {
      "loading": "Načítání dat...",
      "error": "Chyba při načítání dat...:",
      "timestamp": "Časové razítko",
      "level": "Úroveň",
      "message": "Zpráva",
      "member": "Člen",
      "line": "Řádek",
      "download": "Stáhnout"
    },
    "navigation": {
      "equipment": "Zařízení",
      "camera": "Kamera",
      "autofocus": "AutoOstření",
      "mount": "Montáž",
      "guider": "Pointace",
      "dome": "Kopule",
      "sequence": "Sekvence",
      "settings": "Nastavení",
      "vnc": "VNC"
    },
    "language": {
      "select": "Výběr jazyka"
    },
    "equipment": {
      "control": "Kontrola Zařízení"
    },
    "sequence": {
      "title": "Sekvence",
      "stats": "Statistiky",
      "noSequenceLoaded": "Žádná načtená sekvence",
      "noSequenceData": "zatím nejsou k dispozici žádná data",
      "startSequence": "Spustit sekvenci",
      "stopSequence": "Zastavit sekvenci",
      "resetSequence": "Resetovat sekvenci",
      "resetConfirmationTitle": "Potvrzení resetu",
      "resetConfirmationMessage": "Jste si jisti, že chcete resetovat sekvenci? Tuto akci nelze vrátit zpět.",
      "exposures": "Expozice",
      "exposureTime": "Čas expozice",
      "filter": "Filtr",
      "ditherEvery": "Každý Dither",
      "type": "Typ",
      "deltaHFR": "DeltaHFR",
      "sampleSize": "Velikost vzorku",
      "triggers": "Spouštěče:",
      "details": {
        "of": "of",
        "gain": "Gain",
        "ditherAfter": "Dither po",
        "exposures": "expozice"
      },
      "date": "Datum",
      "hfr": "HFR",
      "stars": "Hvězdy",
      "mean": "Průměr",
      "median": "Střední",
      "stDev": "St. Dev.",
      "rmsText": "RMS",
      "sequence_control": "Ovládání Sekvence",
      "temperature": "Teplota",
      "monitor": {
        "settings": {
          "title": "Zobrazit nastavení",
          "showImage": "Zobrazit poslední snímek",
          "showImageStats": "Zobrazit statistiku posledního snímku",
          "showImgStatsGraph": "Zobrazit HFR-Graf",
          "showGuiderGraph": "Zobrazit graf-pointace",
          "showGuiderAfGraph": "Zobrazit graf-ostření",
          "display_status_under_image": "Zobrazit stav pod obrázkem"
        }
      },
      "running": "BĚŽÍCÍ",
      "imageHistory": "Historie Snímků",
      "duration": "Trvání",
      "temperatureShort": "Teplota",
      "conditions": "Podmínky",
      "info": {
        "header": "Info",
        "message": "Vaši sekvenci bohužel nelze upravit. V současné době nejsou podporovány všechny zásuvné moduly sekvencí. Pokud nám chcete pomoci, dejte nám na GitHub vědět, které pluginy používáte."
      },
      "info_general": {
        "message": "Bohužel zatím nejsme schopni zpracovat všechny parametry. Pracujeme na podpoře co největšího počtu funkcí NINA. Vzhledem k tomu, že existuje velké množství zásuvných modulů, nemůžeme je všechny integrovat. Snažíme se jich však podporovat co nejvíce. Pokud si všimnete chyby v zobrazení, pomozte nám a nahlaste ji na GitHubu."
      },
      "sort": {
        "newest": "nejnovější první",
        "oldest": "nejstarší první",
        "sort": "Seřadit"
      },
      "time": "Čas"
    },
    "mount": {
      "title": "Montáž",
      "slew": "Přejezd",
      "control": {
        "park": "Park",
        "unpark": "Unpark",
        "home": "Home",
        "trackingMode": "Režim Sledování",
        "siderial": "Hvězdný",
        "lunar": "Lunární",
        "solar": "Solární",
        "king": "King",
        "stop": "Zastavit",
        "errors": {
          "park": "Chyba při parkování montáže",
          "unpark": "Chyba při odparkování montáže",
          "home": "Chyba v navádění montáže",
          "tracking": "Chyba při nastavování režimu sledován"
        },
        "manuellControl": "Ruční Ovládání",
        "slewRate": "Rychlost pohybu °/s",
        "info_manuell_controll": "Ruční ovládání je k dispozici pouze v případě, že sledování není aktivní.",
        "set_as_park": "Nastavit jako park",
        "slew_to_cenit": "Přelet do Zenitu",
        "sync_coordinates_to_mount": "Sync coordinates with mount"
      },
      "info": {
        "notConnected": "Připojte montáž",
        "parked": "Parkováno",
        "unparked": "Odparkováno",
        "trackingActive": "Sledování je aktivní",
        "trackingDisabled": "Sledování vypnuto",
        "slewing": "Montáž přejíždí",
        "notSlewing": "Nepřejíždí"
      }
    },
    "guider": {
      "notConnected": "Připojte pointaci",
      "start": "Spustit",
      "startWithCal": "Spustit s kalibarcí",
      "stop": "Zastavit",
      "rms_error": "RMS Chyba",
      "title": "Navádění",
      "running": "PROBÍHÁ",
      "notes": "* Tento graf zobrazuje data navádění podle nastavení N.I.N.A."
    },
    "focuser": {
      "title": "Ostření",
      "new_position": "Nová pozice:",
      "move": "Pohyb",
      "start_autofocus": "Spustit AutoOstření",
      "cancel_autofocus": "Zrušit AutoOstření",
      "autofocus_graph": "AutoOstření graf",
      "autofocus_running": "AutoOstření běží",
      "autofocus_error": "AutoOstření chyba",
      "please_connect_focuser": "Připojte ostření",
      "current_position": "Současná pozice:",
      "temperature": "Teploty:",
      "moving": "V pohybu",
      "stopped": "Zastaveno",
      "autofocus_active": "AutoOstření aktivní",
      "autofocus": "AutoOstření",
      "last_autofocus": "Poslední AutoOstření"
    },
    "dome": {
      "title": "Kopule",
      "azimuth": "azimut",
      "slewing": "otáčení",
      "slewing_stopped": "otáčení se zastavilo",
      "following": "sledování",
      "following_stopped": "sledování zastaveno",
      "at_home": "Domů",
      "not_at_home": "není na místě",
      "park": "parkovat",
      "unpark": "odparkovat",
      "shutter_close": "šterbina zavřená",
      "shutter_open": "šterbina otevřená",
      "control": {
        "open": "Otevřít štěrbinu",
        "close": "Zavřít štěrbinu",
        "stop": "Zastavit pohyb štěrbiny",
        "errors": {
          "open": "Chyba při otevření štěrbiny",
          "close": "Chybné při zavření štěrbiny",
          "stop": "Chyba v zastavení štěrbiny",
          "home": "Chyba home",
          "park": "Chyba Park",
          "slew": "Chyba přejezd",
          "stop_slew": "Chyba zastavení přejezdu",
          "sync": "Chaby synch.",
          "follow": "Sledování chyb Dalekohled"
        },
        "follow": "Dalekohled s kopulí",
        "slew": "Přejezd",
        "slew_label": "Převod na stupně",
        "sync": "Synchronizace s dalekohledem",
        "home": "Home",
        "park": "Park"
      },
      "please_connect_dome": "Připojte kopuli",
      "is_sync": "Synch",
      "not_sync": "Není synch."
    },
    "camera": {
      "title": "Kamera",
      "connect": "Připojte kameru",
      "settings": "Nastavení",
      "loop": "Cyklus",
      "capture_running": "Snímání probíhá",
      "image_loading": "Načítání snímku...",
      "start_capture": "Spustit snímání",
      "cancel": "Rušit",
      "exposure_time": "Čas expozice:",
      "gain_iso": "Gain / ISO:",
      "name": "Jméno kamery",
      "gain": "Gain",
      "offset": "Offset",
      "temperature": "Teplota",
      "standby": "Pohotovostní režim",
      "info": "Informace",
      "info_settings": "Informace & Nastavení",
      "please_connect": "Připojte kameru",
      "cooler_on": "Chlazení On",
      "cooler_off": "Chlazení Off",
      "dew_heater": "Topný pásek",
      "dew_heater_on": "Topný pásek On",
      "dew_heater_off": "Topný pásek Off",
      "camera_cooling": "Chlazení kamery",
      "target_temperature": "Cílová teplota",
      "warm_up_time": "Doba zahřátí",
      "cooling_time": "Doba chlazení",
      "binning_mode": "Binning",
      "readout_mode": "Režim Čtení",
      "set_use_platesolve": "Použít Řešení",
      "chip_settings": {
        "focal_length": "Ohnisková vzdálenost (mm)",
        "height": "Výška (px)",
        "pixel_size": "Velikost pixelů (μm)",
        "title": "Nastavení čipu",
        "width": "Šířka (px)"
      }
    },
    "tppa": {
      "title": "Tříbodové Polární Zarovnání",
      "camera_mount_required": "Kamera musí být připojena a montáž musí být odparkována",
      "start_alignment": "Spustit Zarovnání",
      "stop_alignment": "Zastavit Zarovnánít",
      "altitude_error": "Chyba v Nad. výšce:",
      "azimuth_error": "Chyba v Azimutu:",
      "total_error": "Celková Chyba:",
      "last_update": "Naposledy Aktualizováno:",
      "error_values_missing": "Chybějící hodnoty chyby",
      "unknown_response_format": "Neznámý formát odpovědi",
      "east": "Východ",
      "west": "Západ",
      "down": "Dolů",
      "up": "Nahoru",
      "not_available": "Není k dispozici",
      "running": "PROBÍHÁ",
      "capture_running": "Expozice probíhá",
      "last_messages": "Poslední zprávy",
      "plate_solve_error": "Chyba řešení",
      "plate_solve_ok": "Řešení úspěšné",
      "plate_solve_start": "Zahájit řešení",
      "slewing_first_position": "Přesun na první polohun",
      "slewing_next_position": "Přesun na další polohu"
    },
    "logs": {
      "loading": "Načítání dat...",
      "error": "Chyba při načítání dat:"
    },
    "test": {
      "title": "Test"
    },
    "loading": "Načítání...",
    "slewAndCenter": {
      "title": "Přejet a Vycentrovat",
      "LastSelectedImageSource_wrong": "Vyberte offline mapu oblohy jako zdroj obrázku v NINA / Snímkování",
      "ra": "RA:",
      "dec": "Dec:",
      "ra_placeholder": "RA 03:47:28.2",
      "dec_placeholder": "Dec +24:06:19",
      "slew": "Přejet",
      "slew_and_center": "Přejet a Vycentrovat",
      "errors": {
        "invalidRAFormat": "Neplatný formát RA. Používejte prosím HH:MM:SS.",
        "invalidDECFormat": "Neplatný formát DEC. Používejte prosím ±DD:MM:SS.",
        "invalidRAInput": "Neplatný vstup RA.",
        "invalidDECInput": "Neplatný vstup DEC.",
        "apiUnreachable": "Nedostupnost rozhraní API pro snímkování",
        "invalidFormat": "Nesprávný formát. Očekává se: ±DD:MM:SS.s",
        "apiResponseError": "Chyba v odpovědi API:",
        "mountInfoError": "Chyba při získávání informací o montáži:",
        "invalidAltInput": "Neplatný vstup alt.",
        "invalidAzInput": "Neplatný vstup az."
      },
      "rotate": "Rotace",
      "visibleStars": "Hledání Viditelných Hvězd",
      "alt": "Alt:",
      "az": "Az:",
      "slew_modal": {
        "center_Repeat": "Opakované centrování",
        "center_error": "Chyba centrování",
        "center_successful": "Úspěšné centrování",
        "deviation_target": "Odchylka od cíle:",
        "exposure_running": "Expozice běží",
        "is_centering": "Cíl uprostřed",
        "is_platesolving": "Astrometrie běží",
        "is_slewing": "Přejezd na cíl",
        "plate_solve_error": "Astrometrie chyba"
      }
    },
    "filterwheel": {
      "filter": "Filtr:",
      "unknown": "Neznámý",
      "nofilteravailable": "Žádný filtr není k dispozici",
      "manual_filter": {
        "name": "Změna filtru:",
        "title": "FiltračníKolo"
      }
    },
    "rotator": {
      "label": "Rotátor",
      "move": "Pohyb",
      "notConnected": "připojte rotátor",
      "currentPosition": "Současná pozice:",
      "moving": "Vpohybu",
      "stopped": "Zastavil"
    },
    "flat": {
      "please_connect_flatDevice": "Připojte flat zařízení",
      "device_name": "Jméno:",
      "cover_state": "Stav Krytu:",
      "light_state": "Stav Světla:",
      "brightness": "Jas:",
      "toggle_light": "Světlo:",
      "cover": {
        "close": "kryt zavřen",
        "open": "kryt otevřen"
      },
      "title": "Flat box"
    },
    "weatherModal": {
      "weatherInformation": "Informace o Počasí",
      "metric": "Metrické",
      "imperial": "Imperiální",
      "temperature": "Teplota",
      "cloudCover": "Oblačnost",
      "wind": "Vítr",
      "humidity": "Vlhkost",
      "pressure": "Tlak",
      "dewPoint": "Rosný bod",
      "rainRate": "Intenzita deště",
      "skyQuality": "Kvalita oblohy",
      "skyTemperature": "Teplota oblohy"
    },
    "switch": {
      "gauges": "Měřící přístroje",
      "switch": "Přepínač"
    },
    "flatassistant": {
      "auto_brightness": "Automatický jas",
      "auto_exposure": "Automatická expozice",
      "brightness": "Jas",
      "completed_recordings": "Ukončené záznamy:",
      "count": "Počet",
      "exposure_time": "Expoziční čas",
      "histogram_mean_target": "Cílový průměr histogramu",
      "max_brightness": "Max jas",
      "max_exposure_time": "Max expozice",
      "mean_tolerance": "Střední tolerance",
      "min_brightness": "Min jas",
      "min_exposure_time": "Min expozice",
      "skyflat": "FlatOblohy",
      "start_auto_brightness": "Spustit auto jas",
      "start_auto_exposure": "Spustit auto expozici",
      "start_sky_flat": "Spustit flat z oblohy",
      "stop": "Zastavit",
      "title": "Asistent flatu",
      "button_slew_to_zenith": "Přejet na zenit"
    },
    "stellarium": {
      "datetime": {
        "apply": "Použít",
        "date": "Datum",
        "now": "Nyní",
        "speed": "Rychlost",
        "time": "Čas",
        "title": "Datum"
      },
      "mount_position": {
        "title": "Pozice Montáže"
      },
      "selected_object": {
        "button_framing": "přejít na snímkování",
        "dec": "DEC",
        "ra": "RA",
        "title": "Vybraný objekt"
      },
      "settings": {
        "atmosphere_visible": "Zobrazit atmosféru",
        "azimuthal_lines_visible": "Zobrazit azimutální linie",
        "constellations_lines_visible": "Zobrazit Souhvězdí",
        "ecliptic_lines_visible": "Zobrazit ekliptiku",
        "equatorial_lines_visible": "Zobrazit rovníkové linie",
        "landscapes_visible": "Ukázat krajinu",
        "meridian_lines_visible": "Zobrazit poledník"
      }
    },
    "profile": {
      "label": "Profil:"
    },
    "fav_target": {
      "enter_name": "Zadejte jméno",
      "modal_save": {
        "message": "Cíl byl uložen",
        "titel": "Uložit"
      },
      "modal_sequence": {
        "titel": "Sekvence"
      },
      "modal_sequence_error": {
        "message": "Není načtena žádná sekvence"
      },
      "modal_sequence_ok": {
        "message": "Cílová sada"
      },
      "no_fav": "Žádné oblíbené položky nejsou uloženy",
      "table": {
        "dec": "DEC",
        "load": "Načíst",
        "name": "Jméno",
        "ra": "RA",
<<<<<<< HEAD
        "remove": "Remove",
        "sequnce": "Seq. target",
=======
        "remove": "Odstranit",
        "sequnce": "Cíl sekvence",
>>>>>>> 8d9abbf7
        "rotation": "Rotation"
      },
      "titel": "Oblíbené"
    },
    "notifications": {
      "modal": {
        "description": "Povolte přijímání oznámení o událostech sekvence.",
        "title": "Konfigurace Oznámení"
      }
    }
  }
}<|MERGE_RESOLUTION|>--- conflicted
+++ resolved
@@ -596,13 +596,8 @@
         "load": "Načíst",
         "name": "Jméno",
         "ra": "RA",
-<<<<<<< HEAD
-        "remove": "Remove",
-        "sequnce": "Seq. target",
-=======
         "remove": "Odstranit",
         "sequnce": "Cíl sekvence",
->>>>>>> 8d9abbf7
         "rotation": "Rotation"
       },
       "titel": "Oblíbené"
