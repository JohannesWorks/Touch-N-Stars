{
  "common": {
    "cancel": "Zrušit",
    "confirm": "Potvrdit"
  },
  "general": {
    "cancel": "Zrušit",
    "confirm": "Potvrdit",
    "hide": "Skrýt",
    "show": "Zobrazit"
  },
  "pages": {
    "equipment": {
      "title": "Kontrola Zařízení"
    }
  },
  "app": {
    "title": "Touch'N'Stars",
    "unreachable": "NINA-API je nedostupné",
    "connecting": "Pokus o připojení",
    "api_version_incompatible": "Verze pokročilého rozhraní API je nekompatibilní, aktuální: { current } požadovaná: { required }"
  },
  "setup": {
    "welcome": "Vítá Vás Touch'N'Stars",
    "description": "Začněme rychlým nastavením",
    "selectLanguage": "Vyberte jazyk",
    "gpsConfiguration": "Konfigurace GPS",
    "completeSetup": "Kompletní Nastavení",
    "instanceConfiguration": "Podrobnosti o připojení N.I.N.A"
  },
  "components": {
    "tutorial": {
      "previous": "Předchozí",
      "next": "Další",
      "skip": "Přeskočit Tutoriál"
    },
    "settings": {
      "title": "Nastavení",
      "language": "Jazyk",
      "coordinates": "Souřadnice GPS",
      "connection": "Podrobnosti o připojení k N.I.N.A",
      "save": "Uložit",
      "add": "Přidat",
      "update": "Aktualizace",
      "instance": {
        "name": "Název Relace",
        "ip": "IP Addresa",
        "port": "Port",
        "edit": "Upravit Relace",
        "delete": "Smazat Relace"
      },
      "errors": {
        "emptyFields": "Vyplňte všechna pole",
        "instanceNameRequired": "Název instance je povinný",
        "invalidIPFormat": "Uveďte prosím IP nebo FQDN",
        "invalidPortRange": "Port musí být v rozsahu 1 až 65535",
        "invalidInstance": "Připojení se nepodařilo navázat"
      },
      "showTutorial": "Ukázat Tutoriál",
      "system": {
        "description": "Klikněte na libovolnou ikonu pro restart nebo vypnutí systému",
        "title": "Ovládání Systému",
        "confirmRestart": "Určitě chcete systém restartovat?",
        "confirmShutdown": "Jste si jisti, že chcete systém vypnout?",
        "confirmation": "Potvrzení"
      },
      "image": {
        "quality": "Kvalita v %",
        "title": "Nastavení snímků",
        "black_clipping": "Černý Výstřižek",
        "strech_factor": "Faktor Strech"
      }
    },
    "framing": {
      "confirmSetTargetTitle": "Potvrzení Výběru Cíle",
      "confirmSetTargetMessage": "Jste si jisti, že chcete tento cíl nastavit jako součást sekvence?",
      "useNinaCache": "Využití mezipaměti NINA pro cílový obraz",
      "setSequnceTarget": "nastavit tento cíl jako součást sekvence",
      "search": {
        "title": "Hledat",
        "placeholder": "Zadejte hledaný výraz..."
      },
      "fovSettings": {
        "rotationAngle": "Natočení kamery",
        "fov": "Zorné Pole"
      },
      "getImageRotation": {
        "SolveError": "Chyba při řešení snímku",
        "SolveRun": "Astrometrie",
        "startCapture": "Určení rotace z kamerya"
      },
      "moveRotator": "Otáčení kamery",
      "openFraminingModal": "Spustť ve Snímkování",
      "infoTargetImage": "Pokud se snímek zobrazuje pouze černě, je nutné v NINA nastavit „Offline Mapa Oblohy“ nebo deaktivovat možnost „Použít NINA Mezipamět",
      "currentAltitude": "Aktuální nad. výška"
    },
    "connectEquipment": {
      "camera": {
        "error": "Chyba při ovládání kamery:",
        "name": "Camera"
      },
      "connectAll": "Připojit Vše",
      "disconnectAll": "Odpojit Vše",
      "connectAllError": "Chyba při připojování všech zařízení",
      "disconnectAllError": "Chyba při odpojování všech zařízení",
      "filter": {
        "connect": "Připojit filtrační kolo",
        "disconnect": "Odpojit filtrační kolo",
        "error": "Chyba při ovládání filtračního kola:",
        "name": "FiltračníKolo"
      },
      "mount": {
        "error": "Chyba při ovládání montáže:",
        "name": "Montáž"
      },
      "focuser": {
        "error": "Chyba při ovládání ostření:",
        "name": "Ostření"
      },
      "rotator": {
        "error": "Chyba při ovládání rotátoru:",
        "name": "Rotátor"
      },
      "guider": {
        "error": "Chyba při ovládání pointace:",
        "name": "Navádění"
      },
      "safety": {
        "error": "Chyba při ovládání bezpečnostního monitoru",
        "name": "Bez. monitor"
      },
      "flat": {
        "error": "Chyba při ovládání flat zařízení:",
        "name": "FlatZařízení"
      },
      "dome": {
        "error": "Chyba při ovládání kopule:",
        "name": "Kopule"
      },
      "switch": {
        "error": "Chyba při ovládání přepínače",
        "name": "Přepínač"
      },
      "weather": {
        "error": "Chyba při ovládání počasí",
        "name": "Počasí"
      },
      "info": {
<<<<<<< HEAD
        "message": "The manual filter wheel and the manual rotator can currently only be controlled via NINA. Use the API's “Networked Filter Wheel” for the filter wheel",
=======
        "message": "Ruční filtrační kolo a ruční rotátor lze v současné době ovládat pouze prostřednictvím aplikace NINA.",
>>>>>>> 1b47d395
        "title": "Info"
      }
    },
    "lastLogs": {
      "loading": "Načítání dat...",
      "error": "Chyba při načítání dat...:",
      "timestamp": "Časové razítko",
      "level": "Úroveň",
      "message": "Zpráva",
      "member": "Člen",
      "line": "Řádek",
      "download": "Stáhnout"
    },
    "navigation": {
      "equipment": "Zařízení",
      "camera": "Kamera",
      "autofocus": "AutoOstření",
      "mount": "Montáž",
      "guider": "Pointace",
      "dome": "Kopule",
      "sequence": "Sekvence",
      "settings": "Nastavení",
      "vnc": "VNC"
    },
    "language": {
      "select": "Výběr jazyka"
    },
    "equipment": {
      "control": "Kontrola Zařízení"
    },
    "sequence": {
      "title": "Sekvence",
      "stats": "Statistiky",
      "noSequenceLoaded": "Žádná načtená sekvence",
      "noSequenceData": "zatím nejsou k dispozici žádná data",
      "startSequence": "Spustit sekvenci",
      "stopSequence": "Zastavit sekvenci",
      "resetSequence": "Resetovat sekvenci",
      "resetConfirmationTitle": "Potvrzení resetu",
      "resetConfirmationMessage": "Jste si jisti, že chcete resetovat sekvenci? Tuto akci nelze vrátit zpět.",
      "exposures": "Expozice",
      "exposureTime": "Čas expozice",
      "filter": "Filtr",
      "ditherEvery": "Každý Dither",
      "type": "Typ",
      "deltaHFR": "DeltaHFR",
      "sampleSize": "Velikost vzorku",
      "triggers": "Spouštěče:",
      "details": {
        "of": "of",
        "gain": "Gain",
        "ditherAfter": "Dither po",
        "exposures": "expozice"
      },
      "date": "Datum",
      "hfr": "HFR",
      "stars": "Hvězdy",
      "mean": "Průměr",
      "median": "Střední",
      "stDev": "St. Dev.",
      "rmsText": "RMS",
      "sequence_control": "Ovládání Sekvence",
      "temperature": "Teplota",
      "monitor": {
        "settings": {
          "title": "Zobrazit nastavení",
          "showImage": "Zobrazit poslední snímek",
          "showImageStats": "Zobrazit statistiku posledního snímku",
          "showImgStatsGraph": "Zobrazit HFR-Graf",
          "showGuiderGraph": "Zobrazit graf-pointace",
          "showGuiderAfGraph": "Zobrazit graf-ostření"
        }
      },
      "running": "BĚŽÍCÍ",
      "imageHistory": "Historie Snímků",
      "duration": "Trvání",
      "temperatureShort": "Teplota",
      "conditions": "Podmínky",
      "info": {
        "header": "Info",
        "message": "Vaši sekvenci bohužel nelze upravit. V současné době nejsou podporovány všechny zásuvné moduly sekvencí. Pokud nám chcete pomoci, dejte nám na GitHub vědět, které pluginy používáte."
      },
      "info_general": {
        "message": "Bohužel zatím nejsme schopni zpracovat všechny parametry. Pracujeme na podpoře co největšího počtu funkcí NINA. Vzhledem k tomu, že existuje velké množství zásuvných modulů, nemůžeme je všechny integrovat. Snažíme se jich však podporovat co nejvíce. Pokud si všimnete chyby v zobrazení, pomozte nám a nahlaste ji na GitHubu."
      },
      "sort": {
        "newest": "nejnovější první",
        "oldest": "nejstarší první",
        "sort": "Seřadit"
      },
      "time": "Čas"
    },
    "mount": {
      "title": "Montáž",
      "slew": "Přejezd",
      "control": {
        "park": "Park",
        "unpark": "Unpark",
        "home": "Home",
        "trackingMode": "Režim Sledování",
        "siderial": "Hvězdný",
        "lunar": "Lunární",
        "solar": "Solární",
        "king": "King",
        "stop": "Zastavit",
        "errors": {
          "park": "Chyba při parkování montáže",
          "unpark": "Chyba při odparkování montáže",
          "home": "Chyba v navádění montáže",
          "tracking": "Chyba při nastavování režimu sledován"
        },
        "manuellControl": "Ruční Ovládání",
        "slewRate": "Rychlost pohybu °/s",
        "info_manuell_controll": "Ruční ovládání je k dispozici pouze v případě, že sledování není aktivní.",
        "set_as_park": "Nastavit jako park",
        "slew_to_cenit": "Přelet do Zenitu"
      },
      "info": {
        "notConnected": "Připojte montáž",
        "parked": "Parkováno",
        "unparked": "Odparkováno",
        "trackingActive": "Sledování je aktivní",
        "trackingDisabled": "Sledování vypnuto",
        "slewing": "Montáž přejíždí",
        "notSlewing": "Nepřejíždí"
      }
    },
    "guider": {
      "notConnected": "Připojte pointaci",
      "start": "Spustit",
      "startWithCal": "Spustit s kalibarcí",
      "stop": "Zastavit",
      "rms_error": "RMS Chyba",
      "title": "Navádění",
      "running": "PROBÍHÁ",
      "notes": "* Tento graf zobrazuje data navádění podle nastavení N.I.N.A."
    },
    "focuser": {
      "title": "Ostření",
      "new_position": "Nová pozice:",
      "move": "Pohyb",
      "start_autofocus": "Spustit AutoOstření",
      "cancel_autofocus": "Zrušit AutoOstření",
      "autofocus_graph": "AutoOstření graf",
      "autofocus_running": "AutoOstření běží",
      "autofocus_error": "AutoOstření chyba",
      "please_connect_focuser": "Připojte ostření",
      "current_position": "Současná pozice:",
      "temperature": "Teploty:",
      "moving": "V pohybu",
      "stopped": "Zastaveno",
      "autofocus_active": "AutoOstření aktivní",
      "autofocus": "AutoOstření",
      "last_autofocus": "Poslední AutoOstření"
    },
    "dome": {
      "title": "Kopule",
      "azimuth": "azimut",
      "slewing": "otáčení",
      "slewing_stopped": "otáčení se zastavilo",
      "following": "sledování",
      "following_stopped": "sledování zastaveno",
      "at_home": "Domů",
      "not_at_home": "není na místě",
      "park": "parkovat",
      "unpark": "odparkovat",
      "shutter_close": "šterbina zavřená",
      "shutter_open": "šterbina otevřená",
      "control": {
        "open": "Otevřít štěrbinu",
        "close": "Zavřít štěrbinu",
        "stop": "Zastavit pohyb štěrbiny",
        "errors": {
          "open": "Chyba při otevření štěrbiny",
          "close": "Chybné při zavření štěrbiny",
          "stop": "Chyba v zastavení štěrbiny",
          "home": "Chyba home",
          "park": "Chyba Park",
          "slew": "Chyba přejezd",
          "stop_slew": "Chyba zastavení přejezdu",
          "sync": "Chaby synch.",
          "follow": "Sledování chyb Dalekohled"
        },
        "follow": "Dalekohled s kopulí",
        "slew": "Přejezd",
        "slew_label": "Převod na stupně",
        "sync": "Synchronizace s dalekohledem",
        "home": "Home",
        "park": "Park"
      },
      "please_connect_dome": "Připojte kopuli",
      "is_sync": "Synch",
      "not_sync": "Není synch."
    },
    "camera": {
      "title": "Kamera",
      "connect": "Připojte kameru",
      "settings": "Nastavení",
      "loop": "Cyklus",
      "capture_running": "Snímání probíhá",
      "image_loading": "Načítání snímku...",
      "start_capture": "Spustit snímání",
      "cancel": "Rušit",
      "exposure_time": "Čas expozice:",
      "gain_iso": "Gain / ISO:",
      "name": "Jméno kamery",
      "gain": "Gain",
      "offset": "Offset",
      "temperature": "Teplota",
      "standby": "Pohotovostní režim",
      "info": "Informace",
      "info_settings": "Informace & Nastavení",
      "please_connect": "Připojte kameru",
      "cooler_on": "Chlazení On",
      "cooler_off": "Chlazení Off",
      "dew_heater": "Topný pásek",
      "dew_heater_on": "Topný pásek On",
      "dew_heater_off": "Topný pásek Off",
      "camera_cooling": "Chlazení kamery",
      "target_temperature": "Cílová teplota",
      "warm_up_time": "Doba zahřátí",
      "cooling_time": "Doba chlazení",
      "binning_mode": "Binning",
      "readout_mode": "Režim Čtení",
      "set_use_platesolve": "Použít Řešení",
      "chip_settings": {
        "focal_length": "Ohnisková vzdálenost (mm)",
        "height": "Výška (px)",
        "pixel_size": "Velikost pixelů (μm)",
        "title": "Nastavení čipu",
        "width": "Šířka (px)"
      }
    },
    "tppa": {
      "title": "Tříbodové Polární Zarovnání",
      "camera_mount_required": "Kamera musí být připojena a montáž musí být odparkována",
      "start_alignment": "Spustit Zarovnání",
      "stop_alignment": "Zastavit Zarovnánít",
      "altitude_error": "Chyba v Nad. výšce:",
      "azimuth_error": "Chyba v Azimutu:",
      "total_error": "Celková Chyba:",
      "last_update": "Naposledy Aktualizováno:",
      "error_values_missing": "Chybějící hodnoty chyby",
      "unknown_response_format": "Neznámý formát odpovědi",
      "east": "Východ",
      "west": "Západ",
      "down": "Dolů",
      "up": "Nahoru",
      "not_available": "Není k dispozici",
      "running": "PROBÍHÁ",
      "capture_running": "Expozice probíhá",
      "last_messages": "Poslední zprávy",
      "plate_solve_error": "Chyba řešení",
      "plate_solve_ok": "Řešení úspěšné",
      "plate_solve_start": "Zahájit řešení",
      "slewing_first_position": "Přesun na první polohun",
      "slewing_next_position": "Přesun na další polohu"
    },
    "logs": {
      "loading": "Načítání dat...",
      "error": "Chyba při načítání dat:"
    },
    "test": {
      "title": "Test"
    },
    "loading": "Načítání...",
    "slewAndCenter": {
      "title": "Přejet a Vycentrovat",
      "LastSelectedImageSource_wrong": "Vyberte offline mapu oblohy jako zdroj obrázku v NINA / Snímkování",
      "ra": "RA:",
      "dec": "Dec:",
      "ra_placeholder": "RA 03:47:28.2",
      "dec_placeholder": "Dec +24:06:19",
      "slew": "Přejet",
      "slew_and_center": "Přejet a Vycentrovat",
      "errors": {
        "invalidRAFormat": "Neplatný formát RA. Používejte prosím HH:MM:SS.",
        "invalidDECFormat": "Neplatný formát DEC. Používejte prosím ±DD:MM:SS.",
        "invalidRAInput": "Neplatný vstup RA.",
        "invalidDECInput": "Neplatný vstup DEC.",
        "apiUnreachable": "Nedostupnost rozhraní API pro snímkování",
        "invalidFormat": "Nesprávný formát. Očekává se: ±DD:MM:SS.s",
        "apiResponseError": "Chyba v odpovědi API:",
        "mountInfoError": "Chyba při získávání informací o montáži:",
        "invalidAltInput": "Neplatný vstup alt.",
        "invalidAzInput": "Neplatný vstup az."
      },
      "rotate": "Rotace",
      "visibleStars": "Hledání Viditelných Hvězd",
      "alt": "Alt:",
      "az": "Az:",
      "slew_modal": {
        "center_Repeat": "Opakované centrování",
        "center_error": "Chyba centrování",
        "center_successful": "Úspěšné centrování",
        "deviation_target": "Odchylka od cíle:",
        "exposure_running": "Expozice běží",
        "is_centering": "Cíl uprostřed",
        "is_platesolving": "Astrometrie běží",
        "is_slewing": "Přejezd na cíl",
        "plate_solve_error": "Astrometrie chyba"
      }
    },
    "filterwheel": {
      "filter": "Filtr:",
      "unknown": "Neznámý",
      "nofilteravailable": "Žádný filtr není k dispozici",
      "manual_filter": {
        "name": "Change to filter:",
        "title": "Filterwheel"
      }
    },
    "rotator": {
      "label": "Rotátor",
      "move": "Pohyb",
      "notConnected": "připojte rotátor",
      "currentPosition": "Současná pozice:",
      "moving": "Vpohybu",
      "stopped": "Zastavil"
    },
    "flat": {
      "please_connect_flatDevice": "Připojte flat zařízení",
      "device_name": "Jméno:",
      "cover_state": "Stav Krytu:",
      "light_state": "Stav Světla:",
      "brightness": "Jas:",
      "toggle_light": "Světlo:",
      "cover": {
        "close": "kryt zavřen",
        "open": "kryt otevřen"
      },
      "title": "Flat box"
    },
    "weatherModal": {
      "weatherInformation": "Informace o Počasí",
      "metric": "Metrické",
      "imperial": "Imperiální",
      "temperature": "Teplota",
      "cloudCover": "Oblačnost",
      "wind": "Vítr",
      "humidity": "Vlhkost",
      "pressure": "Tlak",
      "dewPoint": "Rosný bod",
      "rainRate": "Intenzita deště",
      "skyQuality": "Kvalita oblohy",
      "skyTemperature": "Teplota oblohy"
    },
    "switch": {
      "gauges": "Měřící přístroje",
      "switch": "Přepínač"
    },
    "flatassistant": {
      "auto_brightness": "Automatický jas",
      "auto_exposure": "Automatická expozice",
      "brightness": "Jas",
      "completed_recordings": "Ukončené záznamy:",
      "count": "Počet",
      "exposure_time": "Expoziční čas",
      "histogram_mean_target": "Cílový průměr histogramu",
      "max_brightness": "Max jas",
      "max_exposure_time": "Max expozice",
      "mean_tolerance": "Střední tolerance",
      "min_brightness": "Min jas",
      "min_exposure_time": "Min expozice",
      "skyflat": "FlatOblohy",
      "start_auto_brightness": "Spustit auto jas",
      "start_auto_exposure": "Spustit auto expozici",
      "start_sky_flat": "Spustit flat z oblohy",
      "stop": "Zastavit",
      "title": "Asistent flatu",
      "button_slew_to_zenith": "Přejet na zenit"
    },
    "stellarium": {
      "datetime": {
        "apply": "Použít",
        "date": "Datum",
        "now": "Nyní",
        "speed": "Rychlost",
        "time": "Čas",
        "title": "Datum"
      },
      "mount_position": {
        "title": "Pozice Montáže"
      },
      "selected_object": {
        "button_framing": "přejít na snímkování",
        "dec": "DEC",
        "ra": "RA",
        "title": "Vybraný objekt"
      },
      "settings": {
        "atmosphere_visible": "Zobrazit atmosféru",
        "azimuthal_lines_visible": "Zobrazit azimutální linie",
        "constellations_lines_visible": "Zobrazit Souhvězdí",
        "ecliptic_lines_visible": "Zobrazit ekliptiku",
        "equatorial_lines_visible": "Zobrazit rovníkové linie",
        "landscapes_visible": "Ukázat krajinu",
        "meridian_lines_visible": "Zobrazit poledník"
      }
    },
    "profile": {
      "label": "Profil:"
    }
  }
}<|MERGE_RESOLUTION|>--- conflicted
+++ resolved
@@ -146,11 +146,7 @@
         "name": "Počasí"
       },
       "info": {
-<<<<<<< HEAD
-        "message": "The manual filter wheel and the manual rotator can currently only be controlled via NINA. Use the API's “Networked Filter Wheel” for the filter wheel",
-=======
         "message": "Ruční filtrační kolo a ruční rotátor lze v současné době ovládat pouze prostřednictvím aplikace NINA.",
->>>>>>> 1b47d395
         "title": "Info"
       }
     },
