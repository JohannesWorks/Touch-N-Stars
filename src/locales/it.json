--- conflicted
+++ resolved
@@ -861,7 +861,6 @@
       "autoRefresh": "Aggiornamento automatico",
       "errors": {}
     },
-<<<<<<< HEAD
     "logfileCollector": {
       "actions": {
         "collectUpload": "Raccogliere",
@@ -876,7 +875,7 @@
         "success": "Carica successo"
       },
       "title": "Collezionista Logfile"
-=======
+    },
     "telescopius": {
       "apiKey": {
         "cancel": "Cancellare",
@@ -990,7 +989,6 @@
       },
       "title": "Telescopio",
       "welcome": "Benvenuti nel plugin Telescopius!"
->>>>>>> d2c90442
     }
   }
 }