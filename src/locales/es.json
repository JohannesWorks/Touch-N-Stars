--- conflicted
+++ resolved
@@ -47,19 +47,11 @@
         "title": "Buscar",
         "placeholder": "Introducir término de búsqueda...",
         "objectTypes": {
-<<<<<<< HEAD
-          "Comet": "cometa",
-          "Moon": "luna",
-          "Planet": "planeta",
-          "Star": "estrella",
-          "StellariumObject": "objeto"
-=======
           "Comet": "Cometa",
           "Moon": "Luna",
           "Planet": "Planeta",
           "Star": "Estrella",
           "StellariumObject": "Objeto"
->>>>>>> f7df1cbc
         }
       },
       "fovSettings": {
@@ -373,38 +365,6 @@
       },
       "calibrationAssistant": {
         "calculatedPosition": "Posición calculada",
-<<<<<<< HEAD
-        "calibrating": "La calibración se está ejecutando ...",
-        "calibrationComplete": "Calibración completada",
-        "calibrationError": "Error de calibración",
-        "calibrationFailed": "Calibración falló",
-        "calibrationResult": "Resultado de calibración",
-        "calibrationStopped": "La calibración se detuvo",
-        "current": "Actual",
-        "currentPosition": "Posición actual",
-        "direction": "Dirección",
-        "east": "Este",
-        "info": "El asistente de calibración lo ayuda a llevar el ensamblaje a una posición óptima para la calibración y llevar a cabo una calibración precisa.",
-        "meridianOffset": "Compensación meridiana",
-        "goodCalibration": "Excelente calibración alcanzada",
-        "close": "Cerca",
-        "poorCalibration": "La calibración podría mejorarse. Pruebe una nueva posición o revise el equipo.",
-        "decOffset": "Compensación de declinación",
-        "positionCalculated": "Posición óptima calculada",
-        "positionSettings": "Configuración de posición",
-        "quality": "Calidad",
-        "recalculate": "Reorganizar",
-        "slewComplete": "Giro completado",
-        "slewError": "Errores de ala",
-        "slewToPosition": "Agárrate a la posición",
-        "slewing": "Schwenke a la posición objetivo ...",
-        "startCalibration": "Iniciar calibración",
-        "stopCalibration": "Detener la calibración",
-        "target": "Meta",
-        "title": "Asistente de calibración",
-        "targetPosition": "Posición objetivo",
-        "west": "Oeste"
-=======
         "calibrating": "Calibración en progreso ...",
         "calibrationComplete": "Calibración completada",
         "calibrationError": "Error durante la calibración",
@@ -435,7 +395,6 @@
         "title": "Asistente de calibración",
         "west": "Oeste",
         "info": "El asistente de calibración lo ayuda a colocar el montaje de manera óptima para la calibración y realizar una calibración precisa."
->>>>>>> f7df1cbc
       }
     },
     "focuser": {
@@ -745,8 +704,6 @@
         "description": "Otorgue permiso para recibir notificaciones sobre eventos de secuencia.",
         "title": "Configurar notificaciones"
       }
-<<<<<<< HEAD
-=======
     }
   },
   "plugins": {
@@ -876,7 +833,6 @@
         "searchDescription": "Buscar objetos de cielo profundo, planetas o estrellas y adoptar automáticamente las coordenadas",
         "searchLabel": "Objetivo de búsqueda"
       }
->>>>>>> f7df1cbc
     }
   }
 }