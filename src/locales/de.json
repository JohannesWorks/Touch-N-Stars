--- conflicted
+++ resolved
@@ -61,24 +61,23 @@
         "start": "Starten",
         "stop": "Stoppen"
       },
-<<<<<<< HEAD
-      "flat": {
-        "connect": "Flatdevice verbinden",
-        "disconnect": "Flatdevice trennen",
-        "error": "Fehler bei der Steuerung des Flatdevice:"
-      },
-      "dome": {
-        "connect": "Dome verbinden",
-        "disconnect": "Dome trennen",
-        "error": "Fehler bei der Steuerung des Dome:"
-=======
-      "safety":{
-        "connect": "Safety Monitor verbinden",
-        "disconnect": "Safety Monitor trennen",
-        "error": "Fehler bei der Steuerng des Safety Monitors"
->>>>>>> 1ba48a90
-      }
-    },
+    },
+    "safety":{
+      "connect": "Safety Monitor verbinden",
+      "disconnect": "Safety Monitor trennen",
+      "error": "Fehler bei der Steuerng des Safety Monitors"
+    },
+  },
+  "flat": {
+    "connect": "Flatdevice verbinden",
+    "disconnect": "Flatdevice trennen",
+    "error": "Fehler bei der Steuerung des Flatdevice:"
+  },
+  "dome": {
+    "connect": "Dome verbinden",
+    "disconnect": "Dome trennen",
+    "error": "Fehler bei der Steuerung des Dome:"
+  },
     "lastLogs": {
       "loading": "Lade Daten...",
       "error": "Fehler beim Laden der Daten:",
