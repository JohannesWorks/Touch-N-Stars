--- conflicted
+++ resolved
@@ -377,13 +377,6 @@
         "close": "Deckel schließen",
         "open": "Deckel öffnen"
       },
-<<<<<<< HEAD
-      "title": "Flachfeldgerät"
-    },
-    "switch": {
-      "gauges": "Messwerte",
-      "switch": "Schalter"
-=======
       "title": "Flatpanel"
     },
     "weatherModal": {
@@ -395,7 +388,10 @@
       "wind": "Wind",
       "humidity": "Luftfeuchtigkeit",
       "pressure": "Luftdruck"
->>>>>>> e17aaa38
-    }
+    },
+  },
+  "switch": {
+    "gauges": "Messwerte",
+    "switch": "Schalter"
   }
 }