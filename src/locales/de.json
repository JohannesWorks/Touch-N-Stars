--- conflicted
+++ resolved
@@ -117,11 +117,8 @@
       "median": "Median",
       "stDev": "St. Dev",
       "rmsText": "RMS",
-<<<<<<< HEAD
+      "sequence_control": "Sequenze Kontrolle",
       "temperature": "Temperatur"
-=======
-      "sequence_control": "Sequenze Kontrolle"
->>>>>>> c9467407
     },
     "mount": {
       "title": "Montierung",
