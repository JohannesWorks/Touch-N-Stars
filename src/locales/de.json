--- conflicted
+++ resolved
@@ -598,11 +598,7 @@
         "ra": "RA",
         "remove": "Löschen",
         "sequnce": "Seq. Ziel",
-<<<<<<< HEAD
-        "rotation": "Rotation"
-=======
         "rotation": "Drehung"
->>>>>>> 8d9abbf7
       },
       "titel": "Favoriten"
     },
