--- conflicted
+++ resolved
@@ -23,7 +23,6 @@
     }
   },
   "plugins": {
-<<<<<<< HEAD
     "logfileCollector": {
       "title": "Logfile-Sammler",
       "intro": "Sammle die neuesten TNS-Logs (inkl. Debug) und lade sie an den konfigurierten Endpunkt hoch.",
@@ -37,7 +36,7 @@
         "success": "Upload erfolgreich",
         "failed": "Upload fehlgeschlagen",
         "failedWithStatus": "Upload fehlgeschlagen ({status})"
-=======
+      },
     "telescopius": {
       "title": "Telescopius",
       "initializing": "Initialisierung...",
@@ -150,7 +149,6 @@
         "editOnTelescopius": "Listen auf Telescopius bearbeiten",
         "dataFrom": "Daten vom",
         "connectionError": "Verbindung zu Telescopius fehlgeschlagen. Der NINA PC benötigt eine Internetverbindung und mindestens eine Target List muss in Telescopius existieren."
->>>>>>> d2c90442
       }
     },
     "sequenceCreator": {
