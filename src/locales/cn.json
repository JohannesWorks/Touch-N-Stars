{
  "common": {
    "cancel": "取消",
    "confirm": "确认",
    "close": "关闭"
  },
  "general": {
    "cancel": "取消",
    "confirm": "确认"
  },
  "pages": {
    "equipment": {
      "title": "设备控制"
    }
  },
  "app": {
    "title": "Touch'N'Stars",
    "connection_error_toast": {
      "title": "连接错误",
      "message_api": "API 插件不可用。请检查 NINA 中的设置",
      "message_api_version": "API 插件版本过旧。请进行更新",
      "message_tns": "TouchNStars 插件不可用。请检查 NINA 中的设置",
      "message_tns_version": "Touch N Stars 插件版本过于陈旧。请进行更新"
    }
  },
  "whatsnew": {
    "title": "新功能",
    "loading": "加载中…"
  },
  "setup": {
    "welcome": "欢迎使用 Touch'N'Stars",
    "description": "让我们开始快速设置",
    "selectLanguage": "选择您的语言",
    "gpsConfiguration": "GPS 配置",
    "completeSetup": "完成设置",
    "instanceConfiguration": "N.I.N.A 连接详情",
    "InfoAppsTitel": "维基",
    "check_wki": "您可以在我们的维基中找到详细说明"
  },
  "components": {
    "framing": {
      "confirmSetTargetTitle": "确认目标选择",
      "confirmSetTargetMessage": "您确定要将此目标设置为序列目标吗？",
      "useNinaCache": "使用 NINA 缓存作为目标图像",
      "setSequnceTarget": "设置为序列目标",
      "search": {
        "title": "搜索",
        "placeholder": "输入搜索内容...",
        "objectTypes": {
          "Planet": "行星",
          "Comet": "彗星",
          "StellariumObject": "对象",
          "Star": "恒星",
          "Moon": "月球"
        }
      },
      "openFraminingModal": "在取景助手中打开",
      "fovSettings": {
        "rotationAngle": "相机旋转角度",
        "fov": "视场角"
      },
      "getImageRotation": {
        "startCapture": "从相机确定旋转角度",
        "SolveRun": "板解析",
        "SolveError": "解析图像错误"
      },
      "moveRotator": "旋转相机",
      "infoTargetImage": "如果图像仅显示为黑色，必须在NINA中设置\"离线星图缓存\"或禁用\"使用NINA缓存\"选项",
      "useCenter": "居中",
      "useRotate": "旋转"
    },
    "tutorial": {
      "previous": "上一步",
      "next": "下一步",
      "skip": "跳过教程"
    },
    "settings": {
      "title": "设置",
      "add": "添加",
      "coordinates": "GPS坐标",
      "save": "保存",
      "infoSetLocationSync": "请先设置位置同步到赤道仪",
      "connection": "连接设置",
      "language": "语言",
      "image": {
        "title": "图像设置",
        "quality": "图像质量",
        "strech_factor": "拉伸因子",
        "black_clipping": "黑点剪切",
        "debayern": "去拜耳图像",
        "DebayeredHFR": "去拜耳 HFR",
        "UnlinkedStretch": "非关联拉伸"
      },
      "debug": {
        "title": "调试",
        "activate": "激活调试模式",
        "titel": ""
      },
      "notifications": {
        "title": "通知",
        "enable": "启用",
        "sequence": "序列",
        "phd2": "PHD2"
      },
      "keepAwake": {
        "title": "保持屏幕唤醒",
        "description": "防止应用程序打开时设备变暗或锁定。"
      },
      "showTutorial": "显示教程",
      "plugins": {
        "title": "插件管理",
        "description": "管理已安装的插件",
        "author": "作者"
      },
      "system": {
        "title": "系统控制",
        "description": "控制系统重启和关机",
        "info": "这些操作将影响整个系统",
        "confirmation": "确认操作",
        "confirmShutdown": "您确定要关闭系统吗？",
        "confirmRestart": "您确定要重启系统吗？"
      },
      "update": "更新",
      "errors": {
        "instanceNameRequired": "实例名称为必填项",
        "invalidIPFormat": "无效的 IP 格式",
        "invalidPortRange": "无效的端口范围",
        "invalidInstance": "无效的实例",
        "emptyFields": "空字段"
      }
    },
    "connectEquipment": {
      "camera": {
        "name": "相机"
      },
      "connectAll": "全部连接",
      "disconnectAll": "全部断开",
      "connectAllError": "连接所有设备时出错",
      "disconnectAllError": "断开所有设备时出错",
      "filter": {
        "name": "滤镜轮"
      },
      "mount": {
        "name": "赤道仪"
      },
      "focuser": {
        "name": "调焦器"
      },
      "rotator": {
        "name": "旋转器"
      },
      "guider": {
        "name": "导星器"
      },
      "safety": {
        "name": "安全监控器"
      },
      "flat": {
        "name": "平场设备"
      },
      "dome": {
        "name": "穹顶"
      },
      "switch": {
        "name": "开关"
      },
      "weather": {
        "name": "天气设备"
      },
      "info": {
        "title": "信息",
        "message": "手动滤镜轮和手动旋转器目前只能通过NINA控制。滤镜轮请使用API的\"网络滤镜轮\""
      }
    },
    "lastLogs": {
      "timestamp": "时间戳",
      "level": "级别",
      "message": "消息",
      "download": "下载"
    },
    "navigation": {},
    "sequence": {
      "stats": "统计",
      "noSequenceLoaded": "未加载序列",
      "noSequenceData": "尚无数据",
      "startSequence": "开始序列",
      "stopSequence": "停止序列",
      "resetSequence": "重置序列",
      "resetConfirmationTitle": "确认重置",
      "resetConfirmationMessage": "您确定要重置序列吗？此操作无法撤销。",
      "load_sequence": "从目录加载序列",
      "choose_sequence": "选择序列",
      "no_sequences_found": "未找到序列",
      "error_loading_sequences": "加载序列时出错",
      "error_loading_sequence": "加载序列时出错",
      "filter": "滤镜",
      "triggers": "触发器",
      "expandAll": "展开全部",
      "collapseAll": "折叠全部",
      "details": {},
      "hfr": "HFR",
      "mean": "平均值",
      "median": "中位数",
      "stDev": "标准差",
      "rmsText": "RMS",
      "monitor": {
        "settings": {
          "title": "查看设置",
          "showImage": "显示最后一张图像",
          "showImageStats": "显示最后一张图像统计",
          "showImgStatsGraph": "显示 HFR 图表",
          "showGuiderAfGraph": "显示自动对焦图表",
          "display_status_under_image": "在图片下方显示状态"
        }
      },
      "running": "运行中",
      "imageHistory": "图像历史",
      "duration": "持续时间",
      "temperatureShort": "温度",
      "conditions": "条件",
      "info": {
        "header": "信息",
        "message": "很遗憾，您的序列无法编辑。目前不支持所有序列插件。如果您希望帮助我们，请在GitHub上告知您使用的插件。"
      },
      "info_general": {},
      "sort": {
        "sort": "排序",
        "oldest": "最早优先",
        "newest": "最新优先"
      },
      "time": "时间",
      "sequence_control": ""
    },
    "mount": {
      "title": "赤道仪",
      "slew": "转动",
      "location_sync": {
        "title": "位置同步设置",
        "confirmationMessage": "如果NINA中的\"位置同步\"设置为\"提示\"，在坐标发送到望远镜之前可能会出现确认窗口。为了避免这种情况并允许TNS自动设置坐标，我们建议将设置更改为\"与望远镜同步\"",
        "toTelescope": {
          "label": "与望远镜同步"
        },
        "toApplication": {
          "label": "与应用同步"
        },
        "noSync": {
          "label": "不同步"
        }
      },
      "control": {
        "park": "停靠",
        "unpark": "解除停靠",
        "home": "归位",
        "set_as_park": "设为停靠位置",
        "trackingMode": "跟踪模式",
        "manuellControl": "手动控制",
        "slewRate": "转动速率 °/秒",
        "siderial": "恒星时",
        "sync_coordinates_to_mount": "与赤道仪同步坐标",
        "errors": {
          "unpark": "解除停靠赤道仪时出错",
          "tracking": "设置跟踪模式时出错"
        },
        "setLocationSyncToMount": "设置\"与望远镜同步\""
      },
      "info": {
        "notConnected": "请连接赤道仪",
        "parked": "已停靠",
        "unparked": "已解除停靠",
        "trackingActive": "跟踪已激活",
        "trackingDisabled": "跟踪已禁用",
        "slewing": "赤道仪正在转动",
<<<<<<< HEAD
        "notSlewing": "赤道仪未转动",
        "rightAscension": "赤经",
        "declination": "赤纬",
        "timeToMeridianFlip": "距离子午线翻转时间"
      },
      "location_sync": {
        "noSync": {
          "label": "未同步"
        },
        "toApplication": {
          "label": "与应用同步"
        },
        "toTelescope": {
          "label": "与望远镜同步"
        },
        "confirmationMessage": "如果NINA中的“位置同步”设置为“提示”，在坐标发送到望远镜之前可能会出现确认窗口。为了避免这种情况并允许TNS自动设置坐标，我们建议将设置更改为“与望远镜同步”",
        "title": "位置同步设置"
=======
        "notSlewing": "赤道仪未转动"
>>>>>>> 7a73d64f
      }
    },
    "guider": {
      "notConnected": "请连接导星系统",
      "start": "开始",
      "startWithCal": "开始并校准",
      "stop": "停止",
      "rms_error": "RMS 误差",
      "title": "导星系统",
      "running": "运行中",
      "statusLabel": "状态",
      "status": {
        "looping": "拍摄中",
        "lostLock": "丢失导星",
        "guiding": "导星中",
        "stopped": "已停止",
        "calibrating": "校准中",
        "unknown": "未知"
      },
      "calibrationAssistant": {
        "title": "校准助手",
        "info": "校准助手帮助您将赤道仪定位到最佳校准位置并执行精确校准。",
        "positionSettings": "位置设置",
        "decOffset": "赤纬偏移",
        "meridianOffset": "子午线偏移",
        "direction": "方向",
        "west": "西",
        "east": "东",
        "slewToPosition": "转向位置",
        "startCalibration": "开始校准",
        "stopCalibration": "停止校准",
        "positionCalculated": "最佳位置已计算",
        "slewing": "转向目标位置中...",
        "slewComplete": "转向完成",
        "slewError": "转向时出错",
        "stopSlew": "停止转向",
        "slewStopped": "转向已停止",
        "calibrating": "校准进行中...",
        "calibrationComplete": "校准完成",
        "calibrationFailed": "校准失败",
        "calibrationStopped": "校准已停止",
        "calibrationError": "校准时出错",
        "calibrationResult": "校准结果",
        "quality": "质量",
        "goodCalibration": "已获得优秀的校准",
        "poorCalibration": "校准可以改善。尝试不同的位置或检查您的设备。"
      },
      "phd2": {
        "Exposuretime": "曝光时间",
        "ra": {
          "aggression": "赤经: 修正积极性",
          "hysteresis": "赤经: 回差补偿",
          "MinMove": "赤经: 最小移动量",
          "MaxMove": "赤经: 最大移动量",
          "predictive_weight": "赤经: 预测权重",
          "reactive_weight": "赤经: 反应权重",
          "slope_weight": "赤经: 斜率权重",
          "exp_factor": "赤经: 曝光因子"
        },
        "dec": {
          "aggression": "赤纬: 修正积极性",
          "hysteresis": "赤纬: 回差补偿",
          "MinMove": "赤纬: 最小移动量",
          "MaxMove": "赤纬: 最大移动量",
          "predictive_weight": "赤纬: 预测权重",
          "reactive_weight": "赤纬: 反应权重",
          "slope_weight": "赤纬: 斜率权重",
          "exp_factor": "赤纬: 曝光因子"
        },
        "profile": "设备配置",
        "forceCalibration": "强制校准",
        "error": {
          "title": "PHD2 错误",
          "star-lost-message": "星点丢失"
        }
      }
    },
    "focuser": {
      "title": "调焦器",
      "new_position": "新位置：",
      "move": "移动",
      "start_autofocus": "启动自动对焦",
      "cancel_autofocus": "取消自动对焦",
      "autofocus_graph": "自动对焦图表",
      "autofocus_error": "自动对焦错误",
      "please_connect_focuser": "请连接调焦器",
      "current_position": "当前位置：",
      "temperature": "温度：",
      "moving": "移动中",
      "stopped": "已停止",
      "autofocus_active": "自动对焦激活中",
      "autofocus": "自动对焦",
      "last_autofocus": "上次自动对焦"
    },
    "dome": {
      "title": "穹顶",
      "azimuth": "方位角",
      "slewing": "转动中",
      "slewing_stopped": "转动已停止",
      "following": "跟随中",
      "following_stopped": "跟随已停止",
      "at_home": "在归位位置",
      "not_at_home": "不在归位位置",
      "park": "停靠",
      "unpark": "解除停靠",
      "shutter_close": "快门关闭",
      "shutter_open": "快门打开",
      "control": {
        "open": "打开快门",
        "close": "关闭快门",
        "stop": "停止快门移动",
        "errors": {
          "open": "打开快门时出错",
          "close": "关闭快门时出错",
          "stop": "停止快门时出错",
          "park": "停靠错误",
          "sync": "同步错误",
          "stop_slew": "停止转动错误",
          "home": "归位错误",
          "follow": "跟随望远镜错误"
        },
        "slew": "转动",
        "slew_label": "转动到度数",
        "follow": "穹顶跟随望远镜",
        "sync": "与望远镜同步",
        "park": "停靠",
        "home": "归位"
      },
      "please_connect_dome": "请连接穹顶",
      "is_sync": "已同步",
      "not_sync": "未同步"
    },
    "camera": {
      "connect": "请连接相机",
      "settings": "设置",
      "capture_running": "拍摄运行中",
      "exposure_time": "曝光时间：",
      "gain_iso": "增益 / ISO：",
      "name": "相机名称",
      "gain": "增益",
      "offset": "偏移",
      "temperature": "温度",
      "standby": "待机",
      "cooler_on": "冷却开启",
      "cooler_off": "冷却关闭",
      "dew_heater": "除露加热器",
      "dew_heater_on": "除露加热器开启",
      "dew_heater_off": "除露加热器关闭",
      "camera_cooling": "相机冷却",
      "target_temperature": "目标温度",
      "warm_up_time": "预热时间",
      "cooling_time": "冷却时间",
      "binning_mode": "像素合并",
      "readout_mode": "读出模式",
      "set_use_platesolve": "使用板解析",
      "chip_settings": {
        "title": "芯片设置",
        "pixel_size": "像素尺寸 (μm)",
        "width": "宽度 (px)",
        "height": "高度 (px)",
        "focal_length": "焦距 (mm)"
      }
    },
    "tppa": {
      "title": "三点极轴对准",
      "camera_mount_required": "必须连接相机且赤道仪未停靠",
      "start_alignment": "开始对准",
      "stop_alignment": "停止对准",
      "altitude_error": "高度错误：",
      "azimuth_error": "方位错误：",
      "total_error": "总错误：",
      "error_values_missing": "缺少错误值",
      "unknown_response_format": "未知的响应格式",
      "east": "东",
      "west": "西",
      "down": "下",
      "up": "上",
      "not_available": "不可用",
      "running": "运行中",
      "plate_solve_start": "开始板解析",
      "plate_solve_ok": "板解析成功",
      "plate_solve_error": "板解析错误",
      "slewing_first_position": "转向第一个位置",
      "slewing_next_position": "转向下一个位置",
      "capture_running": "曝光运行中",
      "last_messages": "最新消息",
      "settings": {
        "title": "TPPA 设置",
        "StartFromCurrentPosition": "从当前位置开始？",
        "DirectionEast": "指向东方",
        "camera_settings": "相机设置",
        "camera_settings_hint": "留空则使用 NINA 默认值",
        "exposure_time": "曝光时间 (秒)",
        "gain": "增益",
        "nina_default": "NINA 默认值"
      },
      "error_modal": {}
    },
    "slewAndCenter": {
      "title": "转动与居中",
      "LastSelectedImageSource_wrong": "请在 NINA / Framing 中选择离线星图作为图像源",
      "ra": "赤经：",
      "dec": "赤纬：",
      "ra_placeholder": "赤经 03:47:28.2",
      "dec_placeholder": "赤纬 +24:06:19",
      "slew": "转动",
      "slew_and_center": "转动与居中",
      "errors": {
        "invalidRAInput": "无效的赤经输入。",
        "invalidDECInput": "无效的赤纬输入。",
        "apiResponseError": "API 响应错误：",
        "mountInfoError": "获取赤道仪信息时出错：",
        "invalidAltInput": "无效的高度输入。",
        "invalidAzInput": "无效的方位角输入。"
      },
      "visibleStars": "可见星搜索",
      "alt": "高度：",
      "az": "方位角：",
      "slew_modal": {
        "is_slewing": "转向目标",
        "is_centering": "居中目标",
        "is_platesolving": "板解析运行中",
        "plate_solve_error": "板解析错误",
        "center_error": "居中错误",
        "center_successful": "居中成功",
        "center_Repeat": "重复居中",
        "exposure_running": "曝光运行中",
        "deviation_target": "与目标偏差："
      }
    },
    "filterwheel": {
      "title": "滤镜轮",
      "filter": "滤镜：",
      "unknown": "未知",
      "nofilteravailable": "暂无滤镜可用",
      "please_connect_filterwheel": "请连接滤镜轮",
      "connected": "已连接",
      "disconnected": "未连接",
      "currentFilter": "当前滤镜",
      "position": "位置",
      "availableFilters": "可用滤镜",
      "manual_filter": {
        "title": "滤镜轮",
        "name": "更换为滤镜："
      }
    },
    "rotator": {
      "title": "旋转器",
      "label": "旋转器",
      "move": "移动",
      "control": "控制",
      "notConnected": "请连接旋转器",
      "please_connect_rotator": "请连接旋转器",
      "connected": "已连接",
      "disconnected": "未连接",
      "currentPosition": "当前位置",
      "moving": "正在移动",
      "stationary": "静止",
      "stepSize": "步长"
    },
    "flat": {
      "please_connect_flatDevice": "请连接平场设备",
      "device_name": "名称：",
      "cover_state": "盖子状态：",
      "light_state": "灯光状态：",
      "brightness": "亮度：",
      "toggle_light": "灯光：",
      "cover": {
        "close": "关闭盖子",
        "open": "打开盖子"
      },
      "title": "平场面板"
    },
    "flatassistant": {
      "title": "平场助手",
      "count": "数量",
      "exposure_time": "曝光时间",
      "min_exposure_time": "最小曝光时间",
      "max_exposure_time": "最大曝光时间",
      "brightness": "亮度",
      "min_brightness": "最小亮度",
      "max_brightness": "最大亮度",
      "histogram_mean_target": "直方图平均目标",
      "mean_tolerance": "平均容差",
      "completed_recordings": "已完成记录：",
      "start_auto_exposure": "开始自动曝光",
      "start_auto_brightness": "开始自动亮度",
      "start_sky_flat": "开始天空平场",
      "stop": "停止",
      "auto_exposure": "自动曝光",
      "auto_brightness": "自动亮度",
      "skyflat": "天空平场",
      "button_slew_to_zenith": "转向天顶"
    },
    "weatherModal": {
      "weatherInformation": "天气信息",
      "metric": "公制",
      "imperial": "英制",
      "temperature": "温度",
      "cloudCover": "云量",
      "wind": "风",
      "humidity": "湿度",
      "pressure": "气压",
      "skyTemperature": "天空温度",
      "skyQuality": "天空质量",
      "rainRate": "降雨率",
      "dewPoint": "露点"
    },
    "switch": {
      "gauges": "仪表",
      "switch": "开关"
    },
    "stellarium": {
      "selected_object": {
        "title": "已选对象",
        "ra": "赤经",
        "dec": "赤纬",
        "button_framing": "前往取景"
      },
      "datetime": {
        "title": "日期与时间",
        "date": "日期",
        "time": "时间",
        "now": "现在",
        "speed": "速度"
      },
      "mount_position": {},
      "settings": {
        "constellations_lines_visible": "显示星座",
        "azimuthal_lines_visible": "显示方位线",
        "equatorial_lines_visible": "显示赤道线",
        "meridian_lines_visible": "显示子午线",
        "ecliptic_lines_visible": "显示黄道",
        "atmosphere_visible": "显示大气层",
        "landscapes_visible": "显示地平线",
        "dsos_visible": "深空天体 (梅西耶, NGC)"
      }
    },
    "profile": {
      "label": "配置文件："
    },
    "notifications": {
      "modal": {
        "title": "配置通知",
        "description": "请授予权限以接收关于序列事件的通知。"
      }
    },
    "fav_target": {
      "table": {
        "name": "名称",
        "ra": "赤经",
        "dec": "赤纬",
        "load": "加载",
        "remove": "移除",
        "rotation": "旋转角度"
      },
      "no_fav": "没有已保存的收藏",
      "modal_sequence": {
        "titel": "序列"
      },
      "modal_sequence_ok": {
        "message": "已设置目标"
      },
      "modal_sequence_error": {
        "message": "未加载序列"
      },
      "enter_name": "输入名称",
      "titel": "收藏夹"
    }
  },
  "plugins": {
    "common": {
      "initializing": "初始化中...",
      "outdated": {
        "title": "插件已过时",
        "message": "NINA中的TouchNStars插件已过时，需要更新。",
        "required": "所需版本",
        "current": "当前版本"
      }
    },
    "logfileCollector": {
      "title": "日志文件收集器",
      "intro": "收集最新的 TNS 日志（包括调试）并上传到配置的端点。",
      "descriptionLabel": "描述（可选）",
      "descriptionPlaceholder": "描述要调查的问题...",
      "lastToken": "生成的令牌",
      "submissionHistory": "提交历史",
      "confirmClearAll": "您确定要清除所有提交历史吗？",
      "actions": {
        "collectUpload": "收集并上传",
        "uploading": "上传中…",
        "copyToken": "复制",
        "remove": "移除",
        "clearAll": "全部清除"
      },
      "submissionFields": {
        "date": "日期",
        "filename": "文件名",
        "token": "令牌"
      },
      "result": {
        "success": "上传成功",
        "failed": "上传失败",
        "failedWithStatus": "上传失败（{status}）",
        "tokenCopied": "令牌已复制到剪贴板",
        "tokenCopyFailed": "复制令牌失败",
        "submissionRemoved": "提交已移除",
        "allSubmissionsCleared": "所有提交已清除"
      }
    },
    "telescopius": {
      "title": "Telescopius",
      "offlineInfo": "从 telescopius.com 加载个人目标列表并将其存储在本地以供离线使用。",
      "landing": {
        "title": "Telescopius 插件",
        "subtitle": "将您的目标对象从 Telescopius.com 直接带入 Touch'N'Stars",
        "whatIsPlugin": {
          "title": "这个插件是什么？",
          "description": "从 Telescopius.com 直接将您保存的目标对象加载到 Touch'N'Stars 中，并将其用于导航和取景。",
          "features": {
            "loadLists": "从 Telescopius.com 加载目标列表",
            "navigate": "直接导航到对象",
            "framingAssistant": "使用取景助手",
            "offlineCache": "离线缓存，快速访问"
          }
        },
        "whatIsTelecopius": {
          "title": "Telescopius 是什么？",
          "description": "Telescopius 是一个全面的天文平台，用于发现和规划天文观测。",
          "features": {
            "database": "广泛的对象数据库",
            "lists": "个性化目标列表",
            "planning": "观测规划",
            "community": "社区和分享"
          },
          "visitWebsite": "访问 Telescopius.com"
        },
        "mainFeatures": {
          "title": "主要功能",
          "description": "Telescopius 和 Touch'N'Stars 之间的无缝集成：",
          "features": {
            "autoImport": "自动导入：一次导入所有目标列表",
            "smartCache": "智能缓存：快速离线访问",
            "directNavigation": "直接导航：一键转动",
            "framingIntegration": "取景集成：使用现有工具",
            "locationBased": "基于位置：考虑您的位置"
          }
        },
        "apiSetup": {
          "title": "设置 API 密钥",
          "description": "按照这些简单步骤配置插件：",
          "step1": {
            "title": "创建 Telescopius 账户",
            "description": "如果您还没有账户，请免费注册：",
            "button": "免费注册"
          },
          "step2": {
            "title": "请求 API 密钥",
            "description": "登录并转到设置 → API 获取您的个人密钥：",
            "button": "请求 API 密钥"
          },
          "step3": {
            "title": "配置 API 密钥",
            "description": "创建 API 密钥时，使用这些设置：",
            "config": {
              "name": "名称",
              "nameValue": "任何名称（例如 Touch N Stars）",
              "description": "描述",
              "descriptionValue": "任何描述（例如 TNS 的 API）",
              "accessType": "访问类型",
              "accessTypeValue": "选择服务器",
              "ipLimit": "限制访问这些 IP 地址",
              "ipLimitValue": "留空"
            }
          },
          "step4": {
            "title": "输入 API 密钥",
            "description": "点击下面的\"配置 API 密钥\"并输入您的密钥：",
            "button": "配置 API 密钥"
          },
          "security": {
            "title": "安全性",
            "description": "您的 API 密钥仅存储在您的设备本地，永远不会与他人分享。您可以随时删除它。"
          }
        }
      },
      "apiKey": {
        "title": "Telescopius API 密钥",
        "description": "要使用 Telescopius，您需要一个 API 密钥。您可以在 Telescopius 网站上获取一个：",
        "linkText": "→ 请求 Telescopius API 密钥",
        "securityNote": "API 密钥存储在服务器上，仅用于 Telescopius 请求。",
        "placeholder": "输入您的 Telescopius API 密钥...",
        "configured": "API 密钥已配置",
        "save": "保存",
        "delete": "删除",
        "cancel": "取消",
        "configure": "配置 API 密钥",
        "required": "需要 API 密钥",
        "errors": {
          "saveFailed": "无法保存 API 密钥。",
          "deleteFailed": "无法删除 API 密钥。"
        },
        "loadFromTelescopius": "刷新"
      },
      "targetLists": {
        "noListsTitle": "没有已保存的目标列表",
        "noListsDescription": "您的 Telescopius 账户中尚未找到目标列表。",
        "noListsHint": "在 telescopius.com 上创建目标列表，然后在此处重新加载。",
        "editOnTelescopius": "在 Telescopius 上编辑列表",
        "dataFrom": "数据来自",
        "connectionError": "与 Telescopius 的连接失败。NINA PC 需要互联网连接，并且在 Telescopius 中必须至少存在一个目标列表。"
      }
    },
    "webcam": {
      "title": "网络摄像头设置",
      "snapshotUrl": "快照 URL",
      "snapshotUrlDescription": "快照 URL 是指向您的网络摄像头/IP 摄像头的单个图像的直接链接。此 URL 应直接返回 JPEG/PNG 图像，而不是 HTML 页面或流。",
      "snapshotUrlExamples": "示例：",
      "refreshInterval": "刷新间隔",
      "displayOptions": "显示选项",
      "autoRefresh": "自动刷新",
      "status": "状态",
      "connected": "已连接",
      "disconnected": "已断开",
      "error": "错误",
      "lastUpdate": "最后更新",
      "startAuto": "开始自动",
      "stopAuto": "停止自动",
      "settings": "设置",
      "reset": "重置",
      "close": "关闭",
      "resetConfirm": "您确定要重置所有网络摄像头设置吗？",
      "liveView": "实时查看",
      "noImageAvailable": "无可用图像",
      "configureUrl": "配置快照 URL 并获取图像",
      "loadingImage": "加载图像中...",
      "errors": {}
    },
    "sequenceCreator": {
      "title": "N.I.N.A 序列创建器",
      "subtitle": "创建专业的天体摄影序列",
      "toolbar": {
        "undo": "撤销",
        "redo": "重做",
        "loadBasicSequence": "加载基本序列",
        "clearSequence": "清除序列",
        "saveAsDefault": "保存为默认",
        "saveAsDefaultSuccess": "已保存为默认序列！",
        "sendToNina": "发送到 N.I.N.A",
        "sending": "发送中...",
        "sent": "已发送！",
        "sendErrorTitle": "发送到 N.I.N.A 时出错",
        "sendSuccessMessage": "序列已成功发送到 N.I.N.A！",
        "validSequence": "序列有效，可以导出",
        "invalidSequence": "添加目标设置和智能曝光以创建有效序列"
      },
      "confirmations": {
        "title": "确认",
        "clearSequence": "您确定要清除整个序列吗？此操作无法撤销。",
        "saveAsDefault": "您确定要将当前序列保存为默认值吗？这将覆盖之前的默认序列。",
        "loadBasicSequence": "您确定要加载基本序列吗？这将覆盖当前序列。",
        "removeAction": "移除 \"{actionName}\" 操作？"
      },
      "containers": {
        "startSequence": {
          "title": "开始序列",
          "description": "会话开始时执行的操作",
          "emptyTitle": "无开始操作",
          "emptyDescription": "添加操作以准备您的设备进行成像"
        },
        "targetSequence": {
          "title": "目标序列",
          "description": "您目标的主要成像序列",
          "emptyTitle": "无目标操作",
          "emptyDescription": "为您的目标添加成像操作"
        },
        "endSequence": {
          "title": "结束序列",
          "description": "会话结束时执行的操作",
          "emptyTitle": "无结束操作",
          "emptyDescription": "添加操作以安全关闭您的设备"
        },
        "noActions": "无操作",
        "addActionsToContainer": "向此容器添加操作",
        "addAction": "添加操作"
      },
      "actions": {
        "disabled": "已禁用",
        "enabled": "已启用",
        "closeEditor": "关闭编辑器",
        "editParameters": "编辑参数",
        "moveUp": "向上移动",
        "moveDown": "向下移动",
        "duplicateAction": "复制操作",
        "removeAction": "移除操作",
        "clickToRename": "点击重命名",
        "actionParameters": "操作参数",
        "changesSaveAutomatically": "更改自动保存",
        "min": "最小值：",
        "max": "最大值：",
        "yes": "是",
        "no": "否",
        "notSet": "未设置",
        "noConfigurableParameters": "此操作没有可配置的参数。",
        "actionId": "操作 ID",
        "category": "类别",
        "parameters": "参数",
        "unparkTelescope": {
          "name": "解除望远镜停靠",
          "description": "解除望远镜赤道仪停靠"
        },
        "coolCamera": {
          "name": "冷却相机",
          "description": "将相机冷却到指定温度",
          "temperatureLabel": "温度 (°C)",
          "temperatureTooltip": "相机冷却的目标温度",
          "durationLabel": "冷却持续时间（分钟）",
          "durationTooltip": "主动冷却相机的时间（0 = 冷却到达到温度）"
        },
        "targetSettings": {
          "name": "目标设置",
          "description": "定义目标坐标和设置",
          "targetNameLabel": "目标名称",
          "targetNameTooltip": "天体对象的名称",
          "raLabel": "赤经",
          "raTooltip": "HH:MM:SS 格式的赤经",
          "decLabel": "赤纬",
          "decTooltip": "DD:MM:SS 格式的赤纬",
          "positionAngleLabel": "位置角 (°)",
          "positionAngleTooltip": "相机旋转角度"
        },
        "slewToTarget": {
          "name": "转向目标",
          "description": "使用不同选项导航到目标",
          "slewModeLabel": "转向模式",
          "slewModeTooltip": "选择如何导航到目标"
        },
        "runAutofocus": {
          "name": "运行自动对焦",
          "description": "执行自动对焦例程"
        },
        "startGuiding": {
          "name": "开始导星",
          "description": "开始自动导星系统",
          "forceCalibrationLabel": "强制校准",
          "forceCalibrationTooltip": "强制新的导星器校准"
        },
        "smartExposure": {
          "name": "智能曝光（成像）",
          "description": "带抖动和触发器的智能曝光序列",
          "exposureTimeLabel": "曝光时间 (秒)",
          "exposureTimeTooltip": "每次曝光的持续时间",
          "gainLabel": "增益",
          "gainTooltip": "相机增益设置",
          "offsetLabel": "偏移",
          "offsetTooltip": "相机偏移设置",
          "binningLabel": "像素合并",
          "binningTooltip": "像素合并模式",
          "filterLabel": "滤镜",
          "filterTooltip": "滤镜轮选择",
          "imageTypeLabel": "图像类型",
          "imageTypeTooltip": "要捕获的曝光类型",
          "countLabel": "图像数量",
          "countTooltip": "要进行的曝光次数",
          "ditherAfterLabel": "N 次曝光后抖动",
          "ditherAfterTooltip": "抖动频率"
        },
        "stopGuiding": {
          "name": "停止导星",
          "description": "停止自动导星系统"
        },
        "warmCamera": {
          "name": "加热相机",
          "description": "加热相机",
          "durationLabel": "加热持续时间（分钟）",
          "durationTooltip": "主动加热相机的时间（0 = 加热到环境温度）"
        },
        "findHome": {
          "name": "寻找归位位置",
          "description": "将望远镜移动到归位位置"
        },
        "parkTelescope": {
          "name": "停靠望远镜",
          "description": "停靠望远镜赤道仪"
        }
      },
      "actionLibrary": {
        "title": "操作库",
        "description": "点击向容器添加操作",
        "startActions": "🚀 开始操作",
        "targetActions": "🎯 目标操作",
        "endActions": "🏁 结束操作"
      },
      "exportModal": {
        "buttons": {},
        "messages": {},
        "jsonPreview": {
          "sequenceJsonExport": "序列 JSON 导出",
          "previewDescription": "预览并将您的序列下载为 JSON 文件",
          "totalActions": "总操作数",
          "enabled": "已启用",
          "categories": "类别",
          "estimatedDuration": "预计持续时间",
          "filenamePrompt": "输入文件名...",
          "copyJson": "复制 JSON",
          "copied": "已复制！",
          "downloadJson": "下载 JSON"
        },
        "howToUse": {}
      },
      "targetSearch": {
        "searchLabel": "搜索目标",
        "searchDescription": "搜索深空天体、行星或恒星并自动采用坐标",
        "placeholder": "输入对象名称（例如 M31、NGC 1234、火星）...",
        "objectTypes": {
          "DSO": "深空天体",
          "Planet": "行星",
          "Star": "恒星",
          "Moon": "月球",
          "Comet": "彗星"
        }
      },
      "settings": {
        "title": "子午线翻转",
        "enableMeridianFlip": "启用子午线翻转"
      }
    }
  }
}<|MERGE_RESOLUTION|>--- conflicted
+++ resolved
@@ -270,27 +270,10 @@
         "trackingActive": "跟踪已激活",
         "trackingDisabled": "跟踪已禁用",
         "slewing": "赤道仪正在转动",
-<<<<<<< HEAD
         "notSlewing": "赤道仪未转动",
         "rightAscension": "赤经",
         "declination": "赤纬",
         "timeToMeridianFlip": "距离子午线翻转时间"
-      },
-      "location_sync": {
-        "noSync": {
-          "label": "未同步"
-        },
-        "toApplication": {
-          "label": "与应用同步"
-        },
-        "toTelescope": {
-          "label": "与望远镜同步"
-        },
-        "confirmationMessage": "如果NINA中的“位置同步”设置为“提示”，在坐标发送到望远镜之前可能会出现确认窗口。为了避免这种情况并允许TNS自动设置坐标，我们建议将设置更改为“与望远镜同步”",
-        "title": "位置同步设置"
-=======
-        "notSlewing": "赤道仪未转动"
->>>>>>> 7a73d64f
       }
     },
     "guider": {
