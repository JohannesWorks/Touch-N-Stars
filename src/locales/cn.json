{
  "common": {
    "cancel": "取消",
    "confirm": "确认"
  },
  "general": {
    "cancel": "取消",
    "confirm": "确认"
  },
  "pages": {
    "equipment": {
      "title": "设备控制"
    }
  },
  "app": {
    "title": "Touch'N'Stars",
    "connection_error_toast": {
      "message_api": "API 插件不可用。请检查 NINA 中的设置",
      "message_api_version": "API 插件版本过旧。请进行更新",
      "message_tns": "TouchNStars 插件不可用。请检查 NINA 中的设置",
      "title": "连接错误",
      "message_tns_version": "Touch N Stars插件版本过于陈旧。请进行更新！"
    }
  },
  "setup": {
    "welcome": "欢迎使用 Touch'N'Stars",
    "description": "让我们开始快速设置",
    "selectLanguage": "选择您的语言",
    "gpsConfiguration": "GPS 配置",
    "completeSetup": "完成设置",
    "instanceConfiguration": "N.I.N.A 连接详情",
    "InfoAppsTitel": "维基",
    "check_wki": "您可以在我们的维基中找到详细说明"
  },
  "components": {
    "framing": {
      "confirmSetTargetTitle": "确认目标选择",
      "confirmSetTargetMessage": "您确定要将此目标设置为序列目标吗？",
      "useNinaCache": "使用 NINA 缓存作为目标图像",
      "setSequnceTarget": "设置为序列目标",
      "search": {
        "title": "搜索",
        "placeholder": "输入搜索内容...",
        "objectTypes": {
          "Comet": "Comet",
          "Moon": "Moon",
          "Planet": "Planet",
          "Star": "Star",
          "StellariumObject": "Object"
        }
      },
      "fovSettings": {
        "fov": "视场",
        "rotationAngle": "相机旋转角度"
      },
      "getImageRotation": {
        "SolveError": "解析图像错误",
        "SolveRun": "开始解析",
        "startCapture": "从相机确定旋转角度"
      },
      "moveRotator": "旋转相机",
      "openFraminingModal": "在取景助手中打开",
      "infoTargetImage": "如果图像仅显示为黑色，必须在NINA中设置\"离线星图缓存\"或禁用\"使用NINA缓存\"选项",
      "useCenter": "Center",
      "useRotate": "Rotate"
    },
    "tutorial": {
      "previous": "上一步",
      "next": "下一步",
      "skip": "跳过教程"
    },
    "settings": {
      "title": "设置",
      "coordinates": "GPS坐标",
      "save": "保存",
      "infoSetLocationSync": "请先设置位置同步到赤道仪",
      "connection": "连接设置",
      "language": "语言",
      "image": {
        "title": "图像设置",
        "quality": "图像质量",
        "strech_factor": "拉伸因子",
        "black_clipping": "黑点剪切",
        "DebayeredHFR": "Debayered HFR",
        "UnlinkedStretch": "Unlinked Strech",
        "debayern": "Debayer Image"
      },
      "debug": {
        "title": "调试",
        "activate": "激活调试模式"
      },
      "notifications": {
        "title": "通知",
        "enable": "Activate",
        "sequence": "sequence",
        "phd2": "PHD2"
      },
      "showTutorial": "显示教程",
      "plugins": {
        "title": "插件管理",
        "description": "管理已安装的插件",
        "author": "Author"
      },
      "system": {
        "title": "系统控制",
        "description": "控制系统重启和关机",
        "info": "这些操作将影响整个系统",
        "confirmation": "确认操作",
        "confirmShutdown": "您确定要关闭系统吗？",
        "confirmRestart": "您确定要重启系统吗？"
      },
      "add": "add",
      "update": "TODO: translate [Update]",
      "errors": {
        "instanceNameRequired": "TODO: translate [Instance name is required]",
        "invalidIPFormat": "TODO: translate [Invalid IP format]",
        "invalidPortRange": "TODO: translate [Invalid port range]",
        "invalidInstance": "TODO: translate [Invalid instance]",
        "emptyFields": "TODO: translate [Empty fields]"
      }
    },
    "connectEquipment": {
      "camera": {
        "name": "相机"
      },
      "connectAll": "全部连接",
      "disconnectAll": "全部断开",
      "connectAllError": "连接所有设备时出错",
      "disconnectAllError": "断开所有设备时出错",
      "filter": {
        "name": "滤镜轮"
      },
      "mount": {
        "name": "赤道仪"
      },
      "focuser": {
        "name": "调焦器"
      },
      "rotator": {
        "name": "旋转器"
      },
      "guider": {
        "name": "导星"
      },
      "safety": {
        "name": "安全监控器"
      },
      "flat": {
        "name": "平场设备"
      },
      "dome": {
        "name": "穹顶"
      },
      "switch": {
        "name": "开关"
      },
      "weather": {
        "name": "天气设备"
      },
      "info": {
        "message": "手动滤镜轮和手动旋转器目前只能通过NINA控制。滤镜轮请使用API的\"电动滤镜轮\"",
        "title": "信息"
      }
    },
    "lastLogs": {
      "timestamp": "时间戳",
      "level": "级别",
      "message": "消息",
      "download": "下载"
    },
    "navigation": {},
    "language": {},
    "equipment": {},
    "sequence": {
      "stats": "统计",
      "noSequenceLoaded": "未加载序列",
      "noSequenceData": "尚无数据",
      "startSequence": "开始序列",
      "stopSequence": "停止序列",
      "resetSequence": "重置序列",
      "resetConfirmationTitle": "确认重置",
      "resetConfirmationMessage": "您确定要重置序列吗？此操作无法撤销。",
      "load_sequence": "加载序列",
      "choose_sequence": "选择序列...",
      "no_sequences_found": "未找到序列",
      "error_loading_sequences": "加载序列时出错",
      "error_loading_sequence": "加载序列时出错: {error}",
      "filter": "滤镜",
      "triggers": "触发器",
      "expandAll": "展开全部",
      "collapseAll": "折叠全部",
      "details": {},
      "hfr": "HFR",
      "mean": "平均",
      "median": "中位数",
      "stDev": "标准差",
      "rmsText": "RMS",
      "monitor": {
        "settings": {
          "title": "查看设置",
          "showImage": "显示最后一张图像",
          "showImageStats": "显示最后一张图像统计",
          "showImgStatsGraph": "显示 HFR 图表",
          "showGuiderAfGraph": "显示自动对焦图表",
          "display_status_under_image": "在图片下方显示状态"
        }
      },
      "running": "运行中",
      "imageHistory": "图像历史",
      "duration": "持续时间",
      "temperatureShort": "温度",
      "conditions": "条件",
      "info": {
        "header": "信息",
        "message": "很遗憾，您的序列无法编辑。目前不支持所有序列插件。如果您希望帮助我们，请在GitHub上告知您使用的插件。"
      },
      "info_general": {},
      "sort": {
        "newest": "最新优先",
        "oldest": "最早优先",
        "sort": "排序"
      },
      "time": "时间"
    },
    "mount": {
      "title": "赤道仪",
      "slew": "转动",
      "control": {
        "park": "停靠",
        "unpark": "解除停靠",
        "home": "归位",
        "trackingMode": "跟踪模式",
        "siderial": "恒星",
        "errors": {
          "unpark": "解除停靠赤道仪时出错",
          "tracking": "设置跟踪模式时出错"
        },
        "manuellControl": "手动控制",
        "slewRate": "转动速率 °/秒",
        "set_as_park": "设为停靠位置",
        "sync_coordinates_to_mount": "与赤道仪同步坐标",
        "setLocationSyncToMount": "设置 \"Sync to telescope\""
      },
      "info": {
        "notConnected": "请连接赤道仪",
        "parked": "已停靠",
        "unparked": "已解除停靠",
        "trackingActive": "跟踪已激活",
        "trackingDisabled": "跟踪已禁用",
        "slewing": "赤道仪正在转动",
        "notSlewing": "赤道仪未转动"
      },
      "location_sync": {
        "noSync": {
          "label": "未同步"
        },
        "toApplication": {
          "label": "与应用同步"
        },
        "toTelescope": {
          "label": "与望远镜同步"
        },
        "confirmationMessage": "如果NINA中的“位置同步”设置为“提示”，在坐标发送到望远镜之前可能会出现确认窗口。为了避免这种情况并允许TNS自动设置坐标，我们建议将设置更改为“与望远镜同步”",
        "title": "位置同步设置"
      }
    },
    "guider": {
      "notConnected": "请连接导星系统",
      "start": "开始",
      "startWithCal": "开始并校准",
      "stop": "停止",
      "rms_error": "RMS 误差",
      "title": "导星系统",
      "running": "运行中",
      "statusLabel": "状态",
      "status": {
        "looping": "拍摄中",
        "lostLock": "丢失导星",
        "guiding": "导星中",
        "stopped": "已停止",
        "calibrating": "校准中",
        "unknown": "未知"
      },
      "phd2": {
        "dec": {
          "MaxMove": "DEC: 最大移动量",
          "MinMove": "DEC: 最小移动量",
          "aggression": "DEC: 修正积极性",
          "exp_factor": "DEC: 曝光因子",
          "hysteresis": "DEC: 回差补偿",
          "predictive_weight": "DEC: 预测权重",
          "reactive_weight": "DEC: 反应权重",
          "slope_weight": "DEC: 斜率权重"
        },
        "error": {
          "star-lost-message": "星点丢失",
          "title": "PHD2 错误"
        },
        "profile": "设备配置",
        "forceCalibration": "强制校准",
        "ra": {
          "MaxMove": "RA: 最大移动量",
          "MinMove": "RA: 最小移动量",
          "aggression": "RA: 修正积极性",
          "exp_factor": "RA: 修正积极性",
          "hysteresis": "RA: 回差补偿",
          "predictive_weight": "RA: 预测权重",
          "reactive_weight": "RA: 反应权重",
          "slope_weight": "RA: 斜率权重"
        },
        "Exposuretime": "曝光时间"
      },
      "calibrationAssistant": {
        "calibrating": "Calibration in progress...",
        "calibrationComplete": "Calibration completed",
        "calibrationError": "Error during calibration",
        "calibrationFailed": "Calibration failed",
        "calibrationResult": "Calibration Result",
        "calibrationStopped": "Calibration stopped",
        "decOffset": "Dec Offset",
        "direction": "Direction",
        "east": "East",
        "goodCalibration": "Excellent calibration achieved",
        "info": "The Calibration Assistant helps you position the mount optimally for calibration and perform an accurate calibration.",
        "meridianOffset": "Meridian Offset",
        "poorCalibration": "Calibration could be improved. Try a different position or check your equipment.",
        "positionCalculated": "Optimal position calculated",
        "positionSettings": "Position Settings",
        "quality": "Quality",
        "slewComplete": "Slew completed",
        "slewError": "Error during slew",
        "slewToPosition": "Slew to Position",
        "slewing": "Slewing to target position...",
        "startCalibration": "Start Calibration",
        "stopCalibration": "Stop Calibration",
        "title": "Calibration Assistant",
        "west": "West",
        "slewStopped": "Slew stopped",
        "stopSlew": "Stop Slew"
      }
    },
    "focuser": {
      "title": "调焦器",
      "new_position": "新位置：",
      "move": "移动",
      "start_autofocus": "启动自动对焦",
      "cancel_autofocus": "取消自动对焦",
      "autofocus_graph": "自动对焦图表",
      "autofocus_error": "自动对焦错误",
      "please_connect_focuser": "请连接调焦器",
      "current_position": "当前位置：",
      "temperature": "温度：",
      "moving": "移动中",
      "stopped": "已停止",
      "autofocus_active": "自动对焦激活中",
      "autofocus": "自动对焦",
      "last_autofocus": "上次自动对焦"
    },
    "dome": {
      "title": "穹顶",
      "azimuth": "方位角",
      "slewing": "转动中",
      "slewing_stopped": "转动已停止",
      "following": "跟随中",
      "following_stopped": "跟随已停止",
      "at_home": "归位",
      "not_at_home": "未归位",
      "park": "停靠",
      "unpark": "解除停靠",
      "shutter_close": "关闭穹顶",
      "shutter_open": "打开穹顶",
      "control": {
        "open": "打开穹顶",
        "close": "关闭穹顶",
        "stop": "停止穹顶移动",
        "errors": {
          "open": "打开穹顶时出错",
          "close": "关闭穹顶时出错",
          "stop": "停止穹顶时出错",
          "home": "归位错误",
          "park": "停靠错误",
          "stop_slew": "停止转动错误",
          "sync": "同步错误",
          "follow": "跟随望远镜错误"
        },
        "follow": "穹顶跟随望远镜",
        "slew": "转动",
        "slew_label": "转动到角度",
        "sync": "与望远镜同步",
        "home": "归位",
        "park": "停靠"
      },
      "please_connect_dome": "请连接穹顶",
      "is_sync": "已同步",
      "not_sync": "未同步"
    },
    "camera": {
      "connect": "请连接相机",
      "settings": "设置",
      "capture_running": "捕捉运行中",
      "exposure_time": "曝光时间：",
      "gain_iso": "增益 / ISO：",
      "name": "相机名称",
      "gain": "增益",
      "offset": "偏移",
      "temperature": "温度",
      "standby": "待机",
      "cooler_on": "冷却开启",
      "cooler_off": "冷却关闭",
      "dew_heater": "加热窗",
      "dew_heater_on": "加热窗开启",
      "dew_heater_off": "加热窗关闭",
      "camera_cooling": "相机冷却",
      "target_temperature": "目标温度",
      "warm_up_time": "预热时间",
      "cooling_time": "冷却时间",
      "binning_mode": "像素合并",
      "readout_mode": "读出模式",
      "set_use_platesolve": "使用板解析",
      "chip_settings": {
        "focal_length": "焦距 (mm)",
        "height": "高度 (像素)",
        "pixel_size": "像素尺寸 (μm)",
        "title": "芯片设置",
        "width": "宽度 (像素)"
      }
    },
    "tppa": {
      "title": "三点极轴对准",
      "camera_mount_required": "必须连接相机且赤道仪未停靠",
      "start_alignment": "开始对准",
      "stop_alignment": "停止对准",
      "altitude_error": "高度错误：",
      "azimuth_error": "方位错误：",
      "total_error": "总错误：",
      "error_values_missing": "缺少错误值",
      "unknown_response_format": "未知的响应格式",
      "east": "东",
      "west": "西",
      "down": "下",
      "up": "上",
      "not_available": "不可用",
      "running": "运行中",
      "capture_running": "曝光运行中",
      "last_messages": "最新消息",
      "plate_solve_error": "板解析错误",
      "plate_solve_ok": "板解析成功",
      "plate_solve_start": "开始板解析",
      "slewing_first_position": "转向第一个位置",
      "slewing_next_position": "转向下一个位置",
      "settings": {
        "DirectionEast": "指向东方",
        "StartFromCurrentPosition": "从现在的位置开始？",
        "ManualMode": "Manual Mode",
        "camera_settings": "Camera Settings",
        "camera_settings_hint": "Leave empty for NINA defaults",
        "exposure_time": "Exposure Time (s)",
        "gain": "Gain",
        "nina_default": "NINA Default",
        "title": "TPPA Settings"
      },
      "error_modal": {
        "title": "TPPA Errors"
      }
    },
    "logs": {},
    "test": {},
    "slewAndCenter": {
      "title": "转动与居中",
      "LastSelectedImageSource_wrong": "请在 NINA / Framing 中选择离线星图作为图像源",
      "ra": "赤经：",
      "dec": "赤纬：",
      "ra_placeholder": "赤经 03:47:28.2",
      "dec_placeholder": "赤纬 +24:06:19",
      "slew": "转动",
      "slew_and_center": "转动与居中",
      "errors": {
        "invalidRAInput": "无效的赤经输入。",
        "invalidDECInput": "无效的赤纬输入。",
        "apiResponseError": "API 响应错误：",
        "mountInfoError": "获取赤道仪信息时出错：",
        "invalidAltInput": "无效的高度输入。",
        "invalidAzInput": "无效的方位角输入。"
      },
      "visibleStars": "可见星搜索",
      "alt": "高度：",
      "az": "方位角：",
      "slew_modal": {
        "center_Repeat": "重复居中",
        "center_error": "居中错误",
        "center_successful": "居中成功",
        "deviation_target": "与目标偏差：",
        "exposure_running": "曝光运行中",
        "is_centering": "居中目标",
        "is_platesolving": "板解析运行中",
        "is_slewing": "转向目标",
        "plate_solve_error": "板解析错误"
      }
    },
    "filterwheel": {
      "filter": "滤镜：",
      "unknown": "未知",
      "nofilteravailable": "暂无滤镜可用",
      "manual_filter": {
        "name": "更换为滤镜：",
        "title": "滤镜轮"
      }
    },
    "rotator": {
      "label": "旋转器",
      "move": "移动",
      "notConnected": "请连接旋转器",
      "currentPosition": "当前位置：",
      "moving": "移动中"
    },
    "flat": {
      "please_connect_flatDevice": "请连接平场板",
      "device_name": "名称：",
      "cover_state": "盖子状态：",
      "light_state": "灯光状态：",
      "brightness": "亮度：",
      "toggle_light": "灯光：",
      "cover": {
        "close": "关闭盖子",
        "open": "打开盖子"
      },
      "title": "平场面板"
    },
    "weatherModal": {
      "weatherInformation": "天气信息",
      "metric": "公制",
      "imperial": "英制",
      "temperature": "温度",
      "cloudCover": "云量",
      "wind": "风",
      "humidity": "湿度",
      "pressure": "气压",
      "dewPoint": "露点",
      "rainRate": "降雨率",
      "skyQuality": "天空质量",
      "skyTemperature": "天空温度"
    },
    "switch": {
      "gauges": "仪表",
      "switch": "开关"
    },
    "flatassistant": {
      "auto_brightness": "自动亮度",
      "auto_exposure": "自动曝光",
      "brightness": "亮度",
      "completed_recordings": "已完成记录：",
      "count": "数量",
      "exposure_time": "曝光时间",
      "histogram_mean_target": "直方图平均目标",
      "max_brightness": "最大亮度",
      "max_exposure_time": "最大曝光时间",
      "mean_tolerance": "平均容差",
      "min_brightness": "最小亮度",
      "min_exposure_time": "最小曝光时间",
      "skyflat": "天空平场",
      "start_auto_brightness": "开始自动亮度",
      "start_auto_exposure": "开始自动曝光",
      "start_sky_flat": "开始天空平场",
      "stop": "停止",
      "title": "平场助手",
      "button_slew_to_zenith": "转向天顶"
    },
    "stellarium": {
      "datetime": {
        "date": "日期",
        "now": "现在",
        "speed": "速度",
        "time": "时间",
        "title": "日期"
      },
      "mount_position": {},
      "selected_object": {
        "button_framing": "前往取景",
        "dec": "赤纬",
        "ra": "赤经",
        "title": "已选对象"
      },
      "settings": {
        "atmosphere_visible": "显示大气层",
        "azimuthal_lines_visible": "显示方位线",
        "constellations_lines_visible": "显示星座",
        "ecliptic_lines_visible": "显示黄道",
        "equatorial_lines_visible": "显示赤道线",
        "landscapes_visible": "显示地平线",
        "meridian_lines_visible": "显示子午线",
        "dsos_visible": "Deep Sky Objects (Messier, NGC)"
      }
    },
    "profile": {
      "label": "配置文件:"
    },
    "fav_target": {
      "enter_name": "输入名称",
      "modal_save": {},
      "modal_sequence": {
        "titel": "序列"
      },
      "modal_sequence_error": {
        "message": "未加载序列"
      },
      "modal_sequence_ok": {
        "message": "已设置目标"
      },
      "no_fav": "没有已保存的收藏",
      "table": {
        "dec": "赤纬",
        "load": "加载",
        "name": "名称",
        "ra": "赤经",
        "remove": "移除",
        "rotation": "旋转角度"
      },
      "titel": "收藏夹"
    },
    "notifications": {
      "modal": {
        "description": "请授予权限以接收关于序列事件的通知。",
        "title": "配置通知"
      }
    }
  },
  "plugins": {
    "sequenceCreator": {
      "actionLibrary": {
        "description": "Click to add actions to containers",
        "endActions": "🏁 End Actions",
        "startActions": "🚀 Start Actions",
        "targetActions": "🎯 Target Actions",
        "title": "Action Library"
      },
      "actions": {
        "actionId": "Action ID",
        "actionParameters": "Action Parameters",
        "category": "Category",
        "changesSaveAutomatically": "Changes save automatically",
        "closeEditor": "Close Editor",
        "disabled": "Disabled",
        "duplicateAction": "Duplicate Action",
        "editParameters": "Edit Parameters",
        "enabled": "Enabled",
        "max": "Max:",
        "min": "Min:",
        "moveDown": "Move Down",
        "moveUp": "Move Up",
        "no": "No",
        "noConfigurableParameters": "This action has no configurable parameters.",
        "notSet": "Not set",
        "parameters": "Parameters",
        "removeAction": "Remove Action",
        "yes": "Yes",
        "coolCamera": {
          "description": "Cool the camera to specified temperature",
          "durationLabel": "Cooling Duration (minutes)",
          "durationTooltip": "Time to actively cool the camera (0 = cool until temperature reached)",
          "name": "Cool Camera",
          "temperatureLabel": "Temperature (°C)",
          "temperatureTooltip": "Target temperature for camera cooling"
        },
        "parkTelescope": {
          "description": "Park the telescope mount",
          "name": "Park Telescope"
        },
        "runAutofocus": {
          "description": "Perform automatic focusing routine",
          "name": "Run Autofocus"
        },
        "slewToTarget": {
          "description": "Navigate to target with different options",
          "name": "Slew to Target",
          "slewModeLabel": "Slew Mode",
          "slewModeTooltip": "Choose how to navigate to the target"
        },
        "smartExposure": {
          "binningLabel": "Binning",
          "binningTooltip": "Pixel binning mode",
          "countLabel": "Image Count",
          "countTooltip": "Number of exposures to take",
          "description": "Intelligent exposure sequence with dithering and triggers",
          "ditherAfterLabel": "Dither After N Exposures",
          "ditherAfterTooltip": "Dither frequency",
          "exposureTimeLabel": "Exposure Time (s)",
          "exposureTimeTooltip": "Duration of each exposure",
          "filterLabel": "Filter",
          "filterTooltip": "Filter wheel selection",
          "gainLabel": "Gain",
          "gainTooltip": "Camera gain setting",
          "imageTypeLabel": "Image Type",
          "imageTypeTooltip": "Type of exposure to capture",
          "name": "Smart Exposure (Imaging)",
          "offsetLabel": "Offset",
          "offsetTooltip": "Camera offset setting"
        },
        "startGuiding": {
          "description": "Start autoguiding system",
          "forceCalibrationLabel": "Force Calibration",
          "forceCalibrationTooltip": "Force new guider calibration",
          "name": "Start Guiding"
        },
        "stopGuiding": {
          "description": "Stop autoguiding system",
          "name": "Stop Guiding"
        },
        "targetSettings": {
          "decLabel": "Declination",
          "decTooltip": "Dec in DD:MM:SS format",
          "description": "Define target coordinates and settings",
          "name": "Target Settings",
          "positionAngleLabel": "Position Angle (°)",
          "positionAngleTooltip": "Camera rotation angle",
          "raLabel": "Right Ascension",
          "raTooltip": "RA in HH:MM:SS format",
          "targetNameLabel": "Target Name",
          "targetNameTooltip": "Name of the celestial object"
        },
        "unparkTelescope": {
          "description": "Unpark the telescope mount",
          "name": "Unpark Telescope"
        },
        "warmCamera": {
          "description": "Warm up the camera",
          "durationLabel": "Warming Duration (minutes)",
          "durationTooltip": "Time to actively warm up the camera (0 = warm to ambient temperature)",
          "name": "Warm Camera"
        },
        "clickToRename": "Click to rename",
        "findHome": {
          "description": "Move telescope to home position",
          "name": "Find Home"
        }
      },
      "confirmations": {
        "clearSequence": "Are you sure you want to clear the entire sequence? This action cannot be undone.",
        "removeAction": "Remove \"{actionName}\" action?",
        "title": "Confirmation",
        "saveAsDefault": "Are you sure you want to save the current sequence as default? This will overwrite the previous default sequence.",
        "loadBasicSequence": "您确定要加载基本序列吗？这将覆盖当前序列。"
      },
      "containers": {
        "addAction": "Add Action",
        "addActionsToContainer": "Add actions to this container",
        "endSequence": {
          "description": "Actions executed at the end of the session",
          "emptyDescription": "Add actions to safely shut down your equipment",
          "emptyTitle": "No End Actions",
          "title": "End Sequence"
        },
        "noActions": "No Actions",
        "startSequence": {
          "description": "Actions executed at the beginning of the session",
          "emptyDescription": "Add actions to prepare your equipment for imaging",
          "emptyTitle": "No Start Actions",
          "title": "Start Sequence"
        },
        "targetSequence": {
          "description": "Main imaging sequence for your target",
          "emptyDescription": "Add imaging actions for your target",
          "emptyTitle": "No Target Actions",
          "title": "Target Sequence"
        }
      },
      "exportModal": {
        "buttons": {
          "copied": "Copied!",
          "copyToClipboard": "Copy to Clipboard",
          "downloadJSON": "Download JSON File",
          "failed": "Failed",
          "sendToNina": "Send to N.I.N.A",
          "sending": "Sending...",
          "sent": "Sent!"
        },
        "howToUse": {
          "step1": "Download or copy the JSON file, or",
          "step2": "Send directly to N.I.N.A (requires connection), or",
          "step3": "Import manually into N.I.N.A via Sequence → Load Sequence",
          "step4": "Adjust any equipment-specific settings as needed",
          "title": "How to use:"
        },
        "jsonPreview": {
          "categories": "Categories",
          "copied": "Copied!",
          "copyJson": "Copy JSON",
          "downloadJson": "Download JSON",
          "enabled": "Enabled",
          "estimatedDuration": "Est. Duration",
          "filenamePrompt": "Enter filename...",
          "previewDescription": "Preview and download your sequence as a JSON file",
          "sequenceJsonExport": "Sequence JSON Export",
          "title": "JSON Preview",
          "totalActions": "Total Actions"
        },
        "messages": {
          "errorTitle": "Error:",
          "successMessage": "Sequence has been loaded into N.I.N.A successfully!",
          "successTitle": "Success:"
        },
        "subtitle": "Your sequence is ready to be exported as N.I.N.A compatible JSON",
        "title": "Export N.I.N.A Sequence"
      },
      "subtitle": "Create professional astrophotography sequences",
      "title": "N.I.N.A Sequence Creator",
      "toolbar": {
        "clearSequence": "Clear Sequence",
        "invalidSequence": "Add Target Settings and Smart Exposure to create a valid sequence",
        "loadBasicSequence": "Load Basic Sequence",
        "redo": "Redo",
        "undo": "Undo",
        "validSequence": "Sequence is valid and can be exported",
        "saveAsDefault": "Save as Default",
        "saveAsDefaultSuccess": "Saved as default sequence!",
        "failed": "Failed",
        "sendErrorTitle": "Error sending to N.I.N.A",
        "sendSuccessMessage": "Sequence successfully sent to N.I.N.A!",
        "sendToNina": "Send to N.I.N.A",
        "sending": "Sending...",
        "sent": "Sent!"
      },
      "settings": {
        "title": "Meridianflip",
        "enableMeridianFlip": "Enable Meridianflip"
      },
      "targetSearch": {
        "objectTypes": {
          "Comet": "Comet",
          "DSO": "Deep-Sky Object",
          "Moon": "Moon",
          "Planet": "Planet",
          "Star": "Star"
        },
        "placeholder": "Enter object name (e.g. M31, NGC 1234, Mars)...",
        "searchDescription": "Search for deep-sky objects, planets or stars and automatically adopt the coordinates",
        "searchLabel": "Search Target"
      }
    },
    "webcam": {
      "close": "Close",
      "configureUrl": "Configure snapshot URL and fetch image",
      "connected": "Connected",
      "disconnected": "Disconnected",
      "displayOptions": "Display Options",
      "error": "Error",
      "lastUpdate": "Last Update",
      "liveView": "Live View",
      "loadingImage": "Loading image...",
      "noImageAvailable": "No image available",
      "refreshInterval": "Refresh Interval",
      "reset": "Reset",
      "resetConfirm": "Are you sure you want to reset all webcam settings?",
      "snapshotUrlDescription": "A snapshot URL is a direct link to a single image from your webcam/IP camera. This URL should return a JPEG/PNG image directly, not an HTML page or stream.",
      "snapshotUrl": "Snapshot URL",
      "settings": "Settings",
      "snapshotUrlExamples": "Examples:",
      "startAuto": "Start Auto",
      "status": "Status",
      "stopAuto": "Stop Auto",
      "title": "Webcam Settings",
      "autoRefresh": "Auto Refresh",
      "errors": {}
    },
<<<<<<< HEAD
    "logfileCollector": {
      "actions": {
        "collectUpload": "Collect",
        "uploading": "Uploading…"
      },
      "descriptionLabel": "Description (optional)",
      "descriptionPlaceholder": "Describe the problem to investigate...",
      "intro": "Collect latest TNS logs (including debug) and upload them to the configured endpoint.",
      "result": {
        "failed": "Upload failed",
        "failedWithStatus": "Upload failed ({status})",
        "success": "Upload successful"
      },
      "title": "Logfile Collector"
=======
    "telescopius": {
      "apiKey": {
        "cancel": "Cancel",
        "configure": "Configure API Key",
        "configured": "API key is already configured",
        "delete": "Delete",
        "description": "To use Telescopius, you need an API key. You can get one on the Telescopius website:",
        "errors": {
          "deleteFailed": "API key could not be deleted.",
          "saveFailed": "API key could not be saved.",
          "validationFailed": "API key validation failed"
        },
        "linkText": "→ Request Telescopius API Key",
        "loadFromTelescopius": "refresh",
        "placeholder": "Enter your Telescopius API key...",
        "required": "API key required",
        "save": "Save",
        "securityNote": "The API key is stored on the server and used only for Telescopius requests.",
        "title": "Telescopius API Key"
      },
      "description": "Enables data retrieval from telescopius.com",
      "initializing": "Initializing...",
      "landing": {
        "apiSetup": {
          "description": "Follow these simple steps to configure the plugin:",
          "security": {
            "description": "Your API key is stored only locally on your device and never shared with others. You can delete it at any time.",
            "title": "Security"
          },
          "step1": {
            "button": "Register for free",
            "description": "If you don't have an account yet, register for free:",
            "title": "Create Telescopius Account"
          },
          "step2": {
            "button": "Request API key",
            "description": "Sign in and go to Settings → API for your personal key:",
            "title": "Request API Key"
          },
          "step3": {
            "config": {
              "accessType": "Access Type",
              "accessTypeValue": "Select Server",
              "description": "Description",
              "descriptionValue": "Any description (e.g. API for TNS)",
              "ipLimit": "Limit access to these IP addresses",
              "ipLimitValue": "Leave empty",
              "name": "Name",
              "nameValue": "Any name (e.g. Touch N Stars)"
            },
            "description": "When creating the API key, use these settings:",
            "title": "Configure API Key"
          },
          "step4": {
            "button": "Configure API Key",
            "description": "Click \"Configure API Key\" below and enter your key:",
            "title": "Enter API Key"
          },
          "title": "Set up API Key"
        },
        "mainFeatures": {
          "description": "Seamless integration between Telescopius and Touch'N'Stars:",
          "features": {
            "autoImport": "Automatic Import: All target lists at once",
            "directNavigation": "Direct Navigation: Slew with one click",
            "framingIntegration": "Framing Integration: Uses existing tools",
            "locationBased": "Location-based: Considers your location",
            "smartCache": "Smart Cache: Fast offline access"
          },
          "title": "Main Features"
        },
        "subtitle": "Bring your target objects from Telescopius.com directly into Touch'N'Stars",
        "title": "Telescopius Plugin",
        "whatIsPlugin": {
          "description": "Load your saved target objects from Telescopius.com directly into Touch'N'Stars and use them for navigation and framing.",
          "features": {
            "framingAssistant": "Use framing assistant",
            "loadLists": "Load target lists from Telescopius.com",
            "navigate": "Navigate directly to objects",
            "offlineCache": "Offline cache for fast access"
          },
          "title": "What is this plugin?"
        },
        "whatIsTelecopius": {
          "description": "Telescopius is a comprehensive astronomy platform for discovering and planning astronomical observations.",
          "features": {
            "community": "Community and sharing",
            "database": "Extensive object database",
            "lists": "Personalized target lists",
            "planning": "Observation planning"
          },
          "title": "What is Telescopius?",
          "visitWebsite": "Visit Telescopius.com"
        }
      },
      "offlineInfo": "Loads personal target lists from telescopius.com and stores them locally for offline availability.",
      "outdated": {
        "current": "Current version",
        "message": "The TouchNStars plugin in NINA is outdated and needs to be updated.",
        "required": "Required version",
        "title": "Plugin Outdated"
      },
      "targetLists": {
        "connectionError": "Connection to Telescopius failed. The NINA PC needs an internet connection and at least one target list must exist in Telescopius.",
        "dataFrom": "Data from",
        "editOnTelescopius": "Edit lists on Telescopius",
        "noListsDescription": "No target lists have been found in your Telescopius account yet.",
        "noListsHint": "Create target lists on telescopius.com and then reload them here.",
        "noListsTitle": "No Target Lists Saved",
        "refreshFailed": "Update not possible. Telescopius.com not reachable"
      },
      "title": "Telescopius",
      "welcome": "Welcome to the Telescopius plugin!"
>>>>>>> d2c90442
    }
  }
}<|MERGE_RESOLUTION|>--- conflicted
+++ resolved
@@ -861,7 +861,6 @@
       "autoRefresh": "Auto Refresh",
       "errors": {}
     },
-<<<<<<< HEAD
     "logfileCollector": {
       "actions": {
         "collectUpload": "Collect",
@@ -875,9 +874,10 @@
         "failedWithStatus": "Upload failed ({status})",
         "success": "Upload successful"
       },
-      "title": "Logfile Collector"
-=======
-    "telescopius": {
+      "title": "Logfile Collector",
+    },
+
+     "telescopius": {
       "apiKey": {
         "cancel": "Cancel",
         "configure": "Configure API Key",
@@ -990,7 +990,6 @@
       },
       "title": "Telescopius",
       "welcome": "Welcome to the Telescopius plugin!"
->>>>>>> d2c90442
     }
   }
 }