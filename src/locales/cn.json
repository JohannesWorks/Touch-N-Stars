{
  "common": {
    "cancel": "取消",
    "confirm": "确认"
  },
  "general": {
    "cancel": "取消",
    "confirm": "确认",
    "hide": "隐藏",
    "show": "显示"
  },
  "pages": {
    "equipment": {
      "title": "设备控制"
    }
  },
  "app": {
    "title": "Touch'N'Stars",
    "unreachable": " NINA 无法访问",
    "connecting": "尝试建立连接",
    "api_version_incompatible": "高级 API 版本不兼容 当前：{ current } 必需：{ required }",
    "connection_error_toast": {
      "message_api": "API 插件不可用。请检查 NINA 中的设置",
      "message_api_version": "API 插件版本过旧。请进行更新",
      "message_tns": "TouchNStars 插件不可用。请检查 NINA 中的设置",
      "title": "连接错误"
    }
  },
  "setup": {
    "welcome": "欢迎使用 Touch'N'Stars",
    "description": "让我们开始快速设置",
    "selectLanguage": "选择您的语言",
    "gpsConfiguration": "GPS 配置",
    "completeSetup": "完成设置",
    "instanceConfiguration": "N.I.N.A 连接详情",
    "InfoAppsTitel": "维基",
    "check_wki": "您可以在我们的维基中找到详细说明"
  },
  "components": {
    "tutorial": {
      "previous": "上一步",
      "next": "下一步",
      "skip": "跳过教程"
    },
    "settings": {
      "title": "设置",
      "language": "语言",
      "coordinates": "GPS 坐标",
      "connection": "N.I.N.A 连接详情",
      "save": "保存",
      "add": "添加",
      "update": "更新",
      "instance": {
        "name": "实例名称",
        "ip": "IP 地址",
        "port": "端口",
        "edit": "编辑实例",
        "delete": "删除实例"
      },
      "errors": {
        "emptyFields": "请填完所有字段",
        "instanceNameRequired": "实例名称必填",
        "invalidIPFormat": "请提供 IP 或 FQDN",
        "invalidPortRange": "无效的端口范围",
        "invalidInstance": "无法建立连接"
      },
      "showTutorial": "显示教程",
      "system": {
        "description": "点击任一图标重启或关闭系统",
        "title": "系统控制",
        "confirmRestart": "您确定要重启系统吗？",
        "confirmShutdown": "您确定要关闭系统吗？",
        "confirmation": "确认"
      },
      "image": {
<<<<<<< HEAD
        "title": "Images settings",
        "quality": "Quality in %",
        "black_clipping": "Black Clipping",
        "strech_factor": "Strech Factor"
      },
      "plugins": {
        "description": "Plugin description",
        "title": "Plugins"
=======
        "title": "图像设置",
        "quality": "质量百分比",
        "black_clipping": "黑色裁剪",
        "strech_factor": "拉伸因子"
>>>>>>> 533c5a1d
      }
    },
    "framing": {
      "confirmSetTargetTitle": "确认目标选择",
      "confirmSetTargetMessage": "您确定要将此目标设置为序列目标吗？",
      "useNinaCache": "使用 NINA 缓存作为目标图像",
      "setSequnceTarget": "设置为序列目标",
      "search": {
        "title": "搜索",
        "placeholder": "输入搜索内容..."
      },
      "fovSettings": {
        "fov": "视场",
        "rotationAngle": "相机旋转角度"
      },
      "getImageRotation": {
        "SolveError": "解析图像错误",
        "SolveRun": "开始解析",
        "startCapture": "从相机确定旋转角度"
      },
      "moveRotator": "旋转相机",
      "openFraminingModal": "在取景助手中打开",
      "infoTargetImage": "如果图像仅显示为黑色，必须在NINA中设置\"离线星图缓存\"或禁用\"使用NINA缓存\"选项",
      "currentAltitude": "当前高度"
    },
    "connectEquipment": {
      "camera": {
        "error": "控制相机错误：",
        "name": "相机"
      },
      "connectAll": "全部连接",
      "disconnectAll": "全部断开",
      "connectAllError": "连接所有设备时出错",
      "disconnectAllError": "断开所有设备时出错",
      "filter": {
        "connect": "连接滤镜轮",
        "disconnect": "断开滤镜轮",
        "error": "控制滤镜轮错误：",
        "name": "滤镜轮"
      },
      "mount": {
        "error": "控制赤道仪错误：",
        "name": "赤道仪"
      },
      "focuser": {
        "error": "控制调焦器错误：",
        "name": "调焦器"
      },
      "rotator": {
        "error": "控制旋转器错误：",
        "name": "旋转器"
      },
      "guider": {
        "error": "控制导星错误：",
        "name": "导星"
      },
      "safety": {
        "error": "控制安全监控错误",
        "name": "安全监控器"
      },
      "flat": {
        "error": "控制平场板错误：",
        "name": "平场设备"
      },
      "dome": {
        "error": "控制穹顶错误：",
        "name": "穹顶"
      },
      "switch": {
        "error": "控制开关错误",
        "name": "开关"
      },
      "weather": {
        "error": "控制天气设备错误",
        "name": "天气设备"
      },
      "info": {
        "message": "手动滤镜轮和手动旋转器目前只能通过NINA控制。滤镜轮请使用API的\"电动滤镜轮\"",
        "title": "信息"
      }
    },
    "lastLogs": {
      "loading": "加载数据中...",
      "error": "加载数据时出错：",
      "timestamp": "时间戳",
      "level": "级别",
      "message": "消息",
      "member": "成员",
      "line": "行",
      "download": "下载"
    },
    "navigation": {
      "equipment": "设备",
      "camera": "相机",
      "autofocus": "自动对焦",
      "mount": "赤道仪",
      "guider": "导星",
      "dome": "穹顶",
      "sequence": "序列",
      "settings": "设置",
      "vnc": "VNC"
    },
    "language": {
      "select": "选择语言"
    },
    "equipment": {
      "control": "设备控制"
    },
    "sequence": {
      "title": "序列",
      "stats": "统计",
      "noSequenceLoaded": "未加载序列",
      "noSequenceData": "尚无数据",
      "startSequence": "开始序列",
      "stopSequence": "停止序列",
      "resetSequence": "重置序列",
      "resetConfirmationTitle": "确认重置",
      "resetConfirmationMessage": "您确定要重置序列吗？此操作无法撤销。",
      "exposures": "曝光",
      "exposureTime": "曝光时间",
      "filter": "滤镜",
      "ditherEvery": "每次抖动",
      "type": "类型",
      "deltaHFR": "DeltaHFR",
      "sampleSize": "样本大小",
      "triggers": "触发器",
      "details": {
        "of": "的",
        "gain": "增益",
        "ditherAfter": "抖动后",
        "exposures": "曝光次数"
      },
      "date": "日期",
      "hfr": "HFR",
      "stars": "星星",
      "mean": "平均",
      "median": "中位数",
      "stDev": "标准差",
      "rmsText": "RMS",
      "sequence_control": "序列控制",
      "temperature": "温度",
      "monitor": {
        "settings": {
          "title": "查看设置",
          "showImage": "显示最后一张图像",
          "showImageStats": "显示最后一张图像统计",
          "showImgStatsGraph": "显示 HFR 图表",
          "showGuiderGraph": "显示导星图表",
          "showGuiderAfGraph": "显示自动对焦图表"
        }
      },
      "running": "运行中",
      "imageHistory": "图像历史",
      "duration": "持续时间",
      "temperatureShort": "温度",
      "conditions": "条件",
      "info": {
        "header": "信息",
        "message": "很遗憾，您的序列无法编辑。目前不支持所有序列插件。如果您希望帮助我们，请在GitHub上告知您使用的插件。"
      },
      "info_general": {
        "message": "很遗憾，我们目前无法处理所有参数。我们正在努力支持尽可能多的NINA功能。由于插件众多，我们无法全部集成。但我们正尝试支持尽可能多的功能。如果您发现显示错误，请帮助我们并在GitHub上报告。"
      },
      "sort": {
        "newest": "最新优先",
        "oldest": "最早优先",
        "sort": "排序"
      },
      "time": "时间"
    },
    "mount": {
      "title": "赤道仪",
      "slew": "转动",
      "control": {
        "park": "停靠",
        "unpark": "解除停靠",
        "home": "归位",
        "trackingMode": "跟踪模式",
        "siderial": "恒星",
        "lunar": "月亮",
        "solar": "太阳",
        "king": "King",
        "stop": "停止",
        "errors": {
          "park": "停靠赤道仪时出错",
          "unpark": "解除停靠赤道仪时出错",
          "home": "归位赤道仪时出错",
          "tracking": "设置跟踪模式时出错"
        },
        "manuellControl": "手动控制",
        "slewRate": "转动速率 °/秒",
        "info_manuell_controll": "只有在跟踪未激活时才能使用手动控制",
        "set_as_park": "设为停靠位置",
        "slew_to_cenit": "转向天顶"
      },
      "info": {
        "notConnected": "请连接赤道仪",
        "parked": "已停靠",
        "unparked": "已解除停靠",
        "trackingActive": "跟踪已激活",
        "trackingDisabled": "跟踪已禁用",
        "slewing": "赤道仪正在转动",
        "notSlewing": "赤道仪未转动"
      }
    },
    "guider": {
      "notConnected": "请连接导星",
      "start": "开始",
      "startWithCal": "开始校准",
      "stop": "停止",
      "rms_error": "RMS 错误",
      "title": "导星",
      "running": "运行中",
      "notes": "* 此图表根据N.I.N.A.的设置显示导星数据。"
    },
    "focuser": {
      "title": "调焦器",
      "new_position": "新位置：",
      "move": "移动",
      "start_autofocus": "启动自动对焦",
      "cancel_autofocus": "取消自动对焦",
      "autofocus_graph": "自动对焦图表",
      "autofocus_running": "自动对焦运行中",
      "autofocus_error": "自动对焦错误",
      "please_connect_focuser": "请连接调焦器",
      "current_position": "当前位置：",
      "temperature": "温度：",
      "moving": "移动中",
      "stopped": "已停止",
      "autofocus_active": "自动对焦激活中",
      "autofocus": "自动对焦",
      "last_autofocus": "上次自动对焦"
    },
    "dome": {
      "title": "穹顶",
      "azimuth": "方位角",
      "slewing": "转动中",
      "slewing_stopped": "转动已停止",
      "following": "跟随中",
      "following_stopped": "跟随已停止",
      "at_home": "归位",
      "not_at_home": "未归位",
      "park": "停靠",
      "unpark": "解除停靠",
      "shutter_close": "关闭穹顶",
      "shutter_open": "打开穹顶",
      "control": {
        "open": "打开穹顶",
        "close": "关闭穹顶",
        "stop": "停止穹顶移动",
        "errors": {
          "open": "打开穹顶时出错",
          "close": "关闭穹顶时出错",
          "stop": "停止穹顶时出错",
          "home": "归位错误",
          "park": "停靠错误",
          "slew": "转动错误",
          "stop_slew": "停止转动错误",
          "sync": "同步错误",
          "follow": "跟随望远镜错误"
        },
        "follow": "穹顶跟随望远镜",
        "slew": "转动",
        "slew_label": "转动到角度",
        "sync": "与望远镜同步",
        "home": "归位",
        "park": "停靠"
      },
      "please_connect_dome": "请连接穹顶",
      "is_sync": "已同步",
      "not_sync": "未同步"
    },
    "camera": {
      "title": "相机",
      "connect": "请连接相机",
      "settings": "设置",
      "loop": "循环",
      "capture_running": "捕捉运行中",
      "image_loading": "图像加载中...",
      "start_capture": "开始捕捉",
      "cancel": "取消",
      "exposure_time": "曝光时间：",
      "gain_iso": "增益 / ISO：",
      "name": "相机名称",
      "gain": "增益",
      "offset": "偏移",
      "temperature": "温度",
      "standby": "待机",
      "info": "信息",
      "info_settings": "信息与设置",
      "please_connect": "请连接相机",
      "cooler_on": "冷却开启",
      "cooler_off": "冷却关闭",
      "dew_heater": "加热窗",
      "dew_heater_on": "加热窗开启",
      "dew_heater_off": "加热窗关闭",
      "camera_cooling": "相机冷却",
      "target_temperature": "目标温度",
      "warm_up_time": "预热时间",
      "cooling_time": "冷却时间",
      "binning_mode": "像素合并",
      "readout_mode": "读出模式",
      "set_use_platesolve": "使用板解析",
      "chip_settings": {
        "focal_length": "焦距 (mm)",
        "height": "高度 (像素)",
        "pixel_size": "像素尺寸 (μm)",
        "title": "芯片设置",
        "width": "宽度 (像素)"
      }
    },
    "tppa": {
      "title": "三点极轴对准",
      "camera_mount_required": "必须连接相机且赤道仪未停靠",
      "start_alignment": "开始对准",
      "stop_alignment": "停止对准",
      "altitude_error": "高度错误：",
      "azimuth_error": "方位错误：",
      "total_error": "总错误：",
      "last_update": "最后更新：",
      "error_values_missing": "缺少错误值",
      "unknown_response_format": "未知的响应格式",
      "east": "东",
      "west": "西",
      "down": "下",
      "up": "上",
      "not_available": "不可用",
      "running": "运行中",
      "capture_running": "曝光运行中",
      "last_messages": "最新消息",
      "plate_solve_error": "板解析错误",
      "plate_solve_ok": "板解析成功",
      "plate_solve_start": "开始板解析",
      "slewing_first_position": "转向第一个位置",
      "slewing_next_position": "转向下一个位置"
    },
    "logs": {
      "loading": "加载数据中...",
      "error": "加载数据时出错："
    },
    "test": {
      "title": "测试"
    },
    "loading": "加载中...",
    "slewAndCenter": {
      "title": "转动与居中",
      "LastSelectedImageSource_wrong": "请在 NINA / Framing 中选择离线星图作为图像源",
      "ra": "赤经：",
      "dec": "赤纬：",
      "ra_placeholder": "赤经 03:47:28.2",
      "dec_placeholder": "赤纬 +24:06:19",
      "slew": "转动",
      "slew_and_center": "转动与居中",
      "errors": {
        "invalidRAFormat": "无效的赤经格式。请使用 HH:MM:SS 格式。",
        "invalidDECFormat": "无效的赤纬格式。请使用 ±DD:MM:SS 格式。",
        "invalidRAInput": "无效的赤经输入。",
        "invalidDECInput": "无效的赤纬输入。",
        "apiUnreachable": "Framing API 无法访问",
        "invalidFormat": "无效的格式。预期格式：±DD:MM:SS.s",
        "apiResponseError": "API 响应错误：",
        "mountInfoError": "获取赤道仪信息时出错：",
        "invalidAltInput": "无效的高度输入。",
        "invalidAzInput": "无效的方位角输入。"
      },
      "rotate": "旋转",
      "visibleStars": "可见星搜索",
      "alt": "高度：",
      "az": "方位角：",
      "slew_modal": {
        "center_Repeat": "重复居中",
        "center_error": "居中错误",
        "center_successful": "居中成功",
        "deviation_target": "与目标偏差：",
        "exposure_running": "曝光运行中",
        "is_centering": "居中目标",
        "is_platesolving": "板解析运行中",
        "is_slewing": "转向目标"
      }
    },
    "filterwheel": {
      "filter": "滤镜：",
      "unknown": "未知",
      "nofilteravailable": "暂无滤镜可用",
      "manual_filter": {
        "name": "更换为滤镜：",
        "title": "滤镜轮"
      }
    },
    "rotator": {
      "label": "旋转器",
      "move": "移动",
      "notConnected": "请连接旋转器",
      "currentPosition": "当前位置：",
      "moving": "移动中",
      "stopped": "已停止"
    },
    "flat": {
      "please_connect_flatDevice": "请连接平场板",
      "device_name": "名称：",
      "cover_state": "盖子状态：",
      "light_state": "灯光状态：",
      "brightness": "亮度：",
      "toggle_light": "灯光：",
      "cover": {
        "close": "关闭盖子",
        "open": "打开盖子"
      },
      "title": "平场面板"
    },
    "weatherModal": {
      "weatherInformation": "天气信息",
      "metric": "公制",
      "imperial": "英制",
      "temperature": "温度",
      "cloudCover": "云量",
      "wind": "风",
      "humidity": "湿度",
      "pressure": "气压",
      "dewPoint": "露点",
      "rainRate": "降雨率",
      "skyQuality": "天空质量",
      "skyTemperature": "天空温度"
    },
    "switch": {
      "gauges": "仪表",
      "switch": "开关"
    },
    "flatassistant": {
      "auto_brightness": "自动亮度",
      "auto_exposure": "自动曝光",
      "brightness": "亮度",
      "completed_recordings": "已完成记录：",
      "count": "数量",
      "exposure_time": "曝光时间",
      "histogram_mean_target": "直方图平均目标",
      "max_brightness": "最大亮度",
      "max_exposure_time": "最大曝光时间",
      "mean_tolerance": "平均容差",
      "min_brightness": "最小亮度",
      "min_exposure_time": "最小曝光时间",
      "skyflat": "天空平场",
      "start_auto_brightness": "开始自动亮度",
      "start_auto_exposure": "开始自动曝光",
      "start_sky_flat": "开始天空平场",
      "stop": "停止",
      "title": "平场助手",
      "button_slew_to_zenith": "转向天顶"
    },
    "stellarium": {
      "datetime": {
        "apply": "应用",
        "date": "日期",
        "now": "现在",
        "speed": "速度",
        "time": "时间",
        "title": "日期"
      },
      "mount_position": {
        "title": "赤道仪位置"
      },
      "selected_object": {
        "button_framing": "前往取景",
        "dec": "赤纬",
        "ra": "赤经",
        "title": "已选对象"
      },
      "settings": {
        "atmosphere_visible": "显示大气层",
        "azimuthal_lines_visible": "显示方位线",
        "constellations_lines_visible": "显示星座",
        "ecliptic_lines_visible": "显示黄道",
        "equatorial_lines_visible": "显示赤道线",
        "landscapes_visible": "显示地平线",
        "meridian_lines_visible": "显示子午线"
      }
    },
    "profile": {
      "label": "配置文件:"
    }
  }
}<|MERGE_RESOLUTION|>--- conflicted
+++ resolved
@@ -73,21 +73,14 @@
         "confirmation": "确认"
       },
       "image": {
-<<<<<<< HEAD
-        "title": "Images settings",
-        "quality": "Quality in %",
-        "black_clipping": "Black Clipping",
-        "strech_factor": "Strech Factor"
-      },
-      "plugins": {
-        "description": "Plugin description",
-        "title": "Plugins"
-=======
         "title": "图像设置",
         "quality": "质量百分比",
         "black_clipping": "黑色裁剪",
         "strech_factor": "拉伸因子"
->>>>>>> 533c5a1d
+      },
+      "plugins": {
+        "description": "Plugin description",
+        "title": "Plugins"
       }
     },
     "framing": {
