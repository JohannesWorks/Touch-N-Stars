{
  "common": {
    "cancel": "Cancel",
    "confirm": "Confirm",
    "close": "Close",
    "select": "Select"
  },
  "general": {
    "cancel": "Cancel",
    "confirm": "Confirm"
  },
  "pages": {
    "equipment": {
      "title": "Equipment Control"
    }
  },
  "app": {
    "title": "Touch'N'Stars",
    "connection_error_toast": {
      "title": "Connection error",
      "message_api": "The API plugin is not available. Please check the settings in NINA",
      "message_api_version": "The API plugin is too old. Please perform an update",
      "message_tns": "The Touch'N'Stars plugin is not available. Please check the settings in NINA",
      "message_tns_version": "The Touch N Stars plugin is too old. Please perform an update"
    }
  },
  "whatsnew": {
    "title": "What's New",
    "loading": "Loading…"
  },
  "updates": {
    "title": "Update available",
    "description": "A newer app bundle ({version}) is ready to install.",
    "downgradeTitle": "Switch to Stable Version",
    "downgradeDescription": "Switch back to the stable version ({version}). This will replace your current beta version.",
    "releaseNotes": "Release notes",
    "whatsNew": "What's new",
    "downloading": "Downloading update… {progress}%",
    "preparing": "Preparing update… please keep the app open.",
    "error": "Update failed. Please try again later.",
    "later": "Later",
    "updateNow": "Update now",
    "working": "Working…"
  },
  "setup": {
    "welcome": "Welcome to Touch'N'Stars",
    "description": "Let's get started with a quick setup",
    "selectLanguage": "Select your language",
    "gpsConfiguration": "GPS Configuration",
    "completeSetup": "Complete Setup",
    "instanceConfiguration": "N.I.N.A connection details",
    "InfoAppsTitel": "Wiki",
    "check_wki": "You can find detailed instructions in our wiki"
  },
  "components": {
    "instanceDetection": {
      "autoDetectionTitle": "Auto-Detection",
      "scanButton": "Scan",
      "scanningButton": "Scanning...",
      "noInstanceMessage": "No Touch-N-Stars instance found. Please ensure the instance is running and on the same network.",
      "mdnsAvailabilityHint": "mDNS discovery is available on the Android and iOS apps. Use manual configuration when running in the browser.",
      "manualConfigTitle": "Manual Configuration",
      "instanceNameLabel": "Instance Name",
      "instanceNamePlaceholder": "My Instance",
      "ipLabel": "IP Address / FQDN",
      "ipPlaceholder": "192.168.x.x",
      "portLabel": "Port",
      "portPlaceholder": "5000",
      "modalTitle": "Discovered Instances",
      "modalSubtitle": "Select a Touch-N-Stars instance from the list.",
      "addressUnavailable": "Address not available",
      "otherAddresses": "Other addresses:",
      "otherAddressesFallback": "n/a",
      "modalEmpty": "No Touch-N-Stars instances were found on this network.",
      "mdnsRequired": "mDNS discovery requires running on Android or iOS.",
      "scanningMessage": "Scanning for Touch-N-Stars instances...",
      "discoveringMessage": "Discovering Touch-N-Stars instances...",
      "noFoundMessage": "No Touch-N-Stars instances found via mDNS.",
      "selectionSuccess": "Selected {label} ({ip}:{port}).",
      "foundSingle": "Found 1 Touch-N-Stars instance.",
      "foundMultiple": "Found {count} Touch-N-Stars instances.",
      "discoveryFailedStatus": "Discovery failed: {message}",
      "discoveryFailedBase": "Discovery failed.",
      "discoveryPermissionHintWrapper": "{message} Ensure the app has local network/Nearby Devices access in system settings."
    },
    "framing": {
      "confirmSetTargetTitle": "Confirm Target Selection",
      "confirmSetTargetMessage": "Are you sure you want to set this target as the sequence target?",
      "useNinaCache": "Use NINA cache for the target image",
      "setSequnceTarget": "set to sequence target",
      "search": {
        "title": "Search",
        "placeholder": "Enter a search term...",
        "objectTypes": {
          "Planet": "Planet",
          "Comet": "Comet",
          "StellariumObject": "Object",
          "Star": "Star",
          "Moon": "Moon"
        }
      },
      "openFraminingModal": "Open in framing-assistant",
      "fovSettings": {
        "rotationAngle": "Camera rotation",
        "fov": "Field of View"
      },
      "getImageRotation": {
        "startCapture": "Determine rotation from camera",
        "SolveRun": "Platesolve",
        "SolveError": "Error solving image"
      },
      "moveRotator": "Rotate camera",
      "infoTargetImage": "If the image is only displayed in black, the “Offline Sky Map Cache“ must be set up in NINA or the “use NINA cache” option must be deactivated",
      "useCenter": "Center",
      "useRotate": "Rotate"
    },
    "tutorial": {
      "previous": "Previous",
      "next": "Next",
      "skip": "Skip Tutorial"
    },
    "settings": {
      "title": "Settings",
      "general": "General",
      "add": "add",
      "coordinates": "GPS Coordinates",
      "save": "Save",
      "infoSetLocationSync": "Please set location sync to mount first",
      "connection": "Connection Settings",
      "language": "Language",
      "image": {
        "title": "Image Settings",
        "quality": "Image Quality",
        "maxDimension": "Max. Image Size",
        "strech_factor": "Stretch Factor",
        "black_clipping": "Black Clipping",
        "debayern": "Debayer Image",
        "DebayeredHFR": "Debayered HFR",
        "UnlinkedStretch": "Unlinked Strech"
      },
      "debug": {
        "title": "Debug",
        "activate": "Activate Debug Mode",
        "titel": "Debug"
      },
      "notifications": {
        "title": "Notifications",
        "enable": "Enable",
        "sequence": "Sequence",
        "phd2": "PHD2"
      },
      "keepAwake": {
        "title": "Keep Screen Awake",
        "description": "Prevent the device from dimming or locking while the app is open."
      },
      "beta": {
        "title": "Beta Update Channel"
      },
      "showTutorial": "Show Tutorial",
      "plugins": {
        "title": "Plugin Management",
        "description": "Manage installed plugins",
        "author": "Author"
      },
      "system": {
        "title": "System Controls",
        "description": "Control system restart and shutdown",
        "info": "These actions will affect the entire system",
        "confirmation": "Confirm Action",
        "confirmShutdown": "Are you sure you want to shutdown the system?",
        "confirmRestart": "Are you sure you want to restart the system?"
      },
      "plate_solver": {
        "title": "Plate solver settings",
        "basic": "Basic settings",
        "search": "Search settings",
        "retry": "Retry settings",
        "ExposureTime": "Exposure time (s)",
        "Gain": "Gain",
        "SearchRadius": "Search radius (°)",
        "Threshold": "Threshold",
        "RotationTolerance": "Rotation tolerance (°)",
        "MaxObjects": "Max objects",
        "NumberOfAttempts": "Number of attempts",
        "ReattemptDelay": "Reattempt delay (s)",
        "BlindFailoverEnabled": "Blind failover enabled"
      },
      "update": "Update",
      "errors": {
        "instanceNameRequired": "Instance name is required",
        "invalidIPFormat": "Invalid IP format",
        "invalidPortRange": "Invalid port range",
        "invalidInstance": "Invalid instance",
        "emptyFields": "Empty fields"
      }
    },
    "connectEquipment": {
      "camera": {
        "name": "Camera"
      },
      "connectAll": "Connect All",
      "disconnectAll": "Disconnect All",
      "connectAllError": "Error connecting all devices",
      "disconnectAllError": "Error disconnecting all devices",
      "filter": {
        "name": "Filterwheel"
      },
      "mount": {
        "name": "Mount"
      },
      "focuser": {
        "name": "Focuser"
      },
      "rotator": {
        "name": "Rotator"
      },
      "guider": {
        "name": "Guider"
      },
      "safety": {
        "name": "Safety monitor"
      },
      "flat": {
        "name": "Flatdevice"
      },
      "dome": {
        "name": "Dome"
      },
      "switch": {
        "name": "Switch"
      },
      "weather": {
        "name": "Weather"
      },
      "info": {
        "title": "Info",
        "message": "The manual filter wheel and the manual rotator can currently only be controlled via NINA. Use the API's “Networked Filter Wheel” for the filter wheel"
      }
    },
    "lastLogs": {
      "timestamp": "Timestamp",
      "level": "Level",
      "message": "Message",
      "download": "Download"
    },
    "sequence": {
      "stats": "Stats",
      "noSequenceLoaded": "No sequence loaded",
      "noSequenceData": "No data available yet",
      "startSequence": "Start sequence",
      "stopSequence": "Stop sequence",
      "resetSequence": "Reset sequence",
      "resetConfirmationTitle": "Confirm Reset",
      "resetConfirmationMessage": "Are you sure you want to reset the sequence? This action cannot be undone.",
      "load_sequence": "Load sequence from directory",
      "choose_sequence": "Choose a sequence",
      "no_sequences_found": "No sequence found",
      "error_loading_sequences": "Error loading sequences",
      "error_loading_sequence": "Error loading sequence",
      "filter": "Filter",
      "triggers": "Triggers",
      "expandAll": "Expand All",
      "collapseAll": "Collapse All",
      "details": {},
      "hfr": "HFR",
      "mean": "Mean",
      "median": "Median",
      "stDev": "St. Dev.",
      "rmsText": "RMS",
      "monitor": {
        "settings": {
          "title": "View settings",
          "showImage": "Show last image",
          "showImageStats": "Show last image stats",
          "showImgStatsGraph": "Show HFR-Chart",
          "showGuiderAfGraph": "Show autofocus-chart",
          "display_status_under_image": "Show status below image",
          "sequenceCurrentState": "Show Sequence state"
        }
      },
      "graphControls": {
        "title": "Graph Controls",
        "dataSources": "Data Sources",
        "source1": "Source 1",
        "source2": "Source 2",
        "reset": "Reset",
        "noDataAvailable": "No data available",
        "timeDisplay": "Time Range"
      },
      "running": "RUNNING",
      "imageHistory": "Image History",
      "duration": "Duration",
      "temperatureShort": "Temp",
      "targetName": "Target",
      "conditions": "Conditions",
      "info": {
        "header": "Info",
        "message": "Unfortunately, your sequence cannot be edited. Not all sequence plugins are currently supported. If you want to help us, let us know on GitHub which plugins you are using."
      },
      "info_general": {},
      "sort": {
        "sort": "Sort",
        "oldest": "oldest first",
        "newest": "newest first"
      },
      "time": "Time",
      "noRunningItems": "Sequence stopped",
      "status": "Sequence status",
      "instructions": "Instructions",
      "Min": "Min",
      "Max": "Max",
      "HFRStDev": "HFR St. Dev",
      "totalExposureTime": {
        "title": "Total exposure time",
        "Pictures": "Pictures"
      }
    },
    "mount": {
      "title": "Mount",
      "slew": "Slew",
      "location_sync": {
        "title": "Location sync settings",
        "confirmationMessage": "If 'Location Sync' in NINA is set to 'Prompt', a confirmation window may appear before coordinates are sent to the telescope. To avoid this and allow TNS to automatically set the coordinates, we recommend changing the setting to 'Sync to Telescope'",
        "toTelescope": {
          "label": "Sync to telescope"
        },
        "toApplication": {
          "label": "Sync to application"
        },
        "noSync": {
          "label": "No sync"
        }
      },
      "control": {
        "park": "Park",
        "unpark": "Unpark",
        "home": "Home",
        "set_as_park": "Set as park",
        "trackingMode": "Tracking Mode",
        "manuellControl": "Manual control",
        "slewRate": "Slew rate °/s",
        "siderial": "Sidereal",
        "sync_coordinates_to_mount": "Sync coordinates with mount",
        "errors": {
          "unpark": "Error unparking mount",
          "tracking": "Error setting tracking mode"
        },
        "setLocationSyncToMount": "Set \"Sync to telescope\""
      },
      "info": {
        "notConnected": "Please connect mount",
        "parked": "Parked",
        "unparked": "Unparked",
        "trackingActive": "Tracking is active",
        "trackingDisabled": "Tracking disabled",
        "slewing": "Mount is slewing",
        "notSlewing": "Not slewing",
        "timeToMeridianFlip": "Time to Meridian Flip",
        "declination": "Dec",
        "rightAscension": "Ra",
        "Alt": "Alt",
        "Az": "Az"
      },
<<<<<<< HEAD
      "config": {
        "settings": "Mount Settings",
        "connectionMode": "Connection Mode",
        "devicePort": "Device Port",
        "ipAddress": "IP Address",
        "baudRate": "Baud Rate",
        "primaryReverse": "Primary Axis Reversed",
        "secondaryReverse": "Secondary Axis Reversed"
=======
      "settings": {
        "meridian_flip_settings": "Meridian-Settings",
        "telescope_settle_time": "Settle time after slew (s)",
        "meridian_flip": {
          "basic": "Basic settings",
          "behavior": "Behavior",
          "post_flip_actions": "Post-flip actions",
          "MinutesAfterMeridian": "Minutes after meridian",
          "MaxMinutesAfterMeridian": "Max minutes after meridian",
          "PauseTimeBeforeMeridian": "Pause time before meridian",
          "SettleTime": "Settle time (s)",
          "Recenter": "Recenter",
          "UseSideOfPier": "Use side of pier",
          "AutoFocusAfterFlip": "Auto focus after flip",
          "RotateImageAfterFlip": "Rotate image after flip"
        }
>>>>>>> 245ab71b
      }
    },
    "guider": {
      "notConnected": "Please connect guider",
      "start": "Start",
      "startWithCal": "Starting with calibration",
      "stop": "Stop",
      "rms_error": "RMS Error",
      "title": "Guider",
      "running": "RUNNING",
      "statusLabel": "Status",
      "settings": "Guider Settings",
      "phd2Path": "PHD2 Path",
      "phd2ServerHost": "PHD2 Server Hostname",
      "phd2ServerPort": "PHD2 Server Port",
      "ditherPixels": "Dither Pixels (px)",
      "ditherRAOnly": "Dither in RA Only",
      "settlePixels": "Settle Pixel Tolerance (px)",
      "settleTime": "Minimum Settle Time (s)",
      "settleTimeout": "Settle Timeout (s)",
      "guidingStartRetry": "Guiding Start Retry",
      "guidingStartTimeout": "Guiding Start Timeout (s)",
      "roiPercentage": "ROI Percentage to Find Guide Star (%)",
      "status": {
        "looping": "Looping",
        "lostLock": "Lost Lock",
        "guiding": "Guiding",
        "stopped": "Stopped",
        "calibrating": "Calibrating",
        "unknown": "Unknown"
      },
      "calibrationAssistant": {
        "title": "Calibration Assistant",
        "info": "The Calibration Assistant helps you position the mount optimally for calibration and perform an accurate calibration.",
        "positionSettings": "Position Settings",
        "decOffset": "Dec Offset",
        "meridianOffset": "Meridian Offset",
        "direction": "Direction",
        "west": "West",
        "east": "East",
        "slewToPosition": "Slew to Position",
        "startCalibration": "Start Calibration",
        "stopCalibration": "Stop Calibration",
        "positionCalculated": "Optimal position calculated",
        "slewing": "Slewing to target position...",
        "slewComplete": "Slew completed",
        "slewError": "Error during slew",
        "stopSlew": "Stop Slew",
        "slewStopped": "Slew stopped",
        "calibrating": "Calibration in progress...",
        "calibrationComplete": "Calibration completed",
        "calibrationFailed": "Calibration failed",
        "calibrationStopped": "Calibration stopped",
        "calibrationError": "Error during calibration",
        "calibrationResult": "Calibration Result",
        "quality": "Quality",
        "goodCalibration": "Excellent calibration achieved",
        "poorCalibration": "Calibration could be improved. Try a different position or check your equipment."
      },
      "phd2": {
        "Exposuretime": "Exposuretime",
        "ra": {
          "aggression": "RA: Aggression",
          "hysteresis": "RA: Hysteresis",
          "MinMove": "RA: Min move",
          "MaxMove": "RA: Max move",
          "predictive_weight": "RA: Predictive weight",
          "reactive_weight": "RA: Reactive weight",
          "slope_weight": "RA: Slope weight",
          "exp_factor": "RA: Exposure factor"
        },
        "dec": {
          "aggression": "DEC: Aggression",
          "hysteresis": "DEC: Hysteresis",
          "MinMove": "DEC: Min move",
          "MaxMove": "DEC: Max move",
          "predictive_weight": "DEC: Predictive weight",
          "reactive_weight": "DEC: Reactive weight",
          "slope_weight": "DEC: Slope weight",
          "exp_factor": "DEC: Exposure factor"
        },
        "profile": "Profile",
        "forceCalibration": "Force Calibration",
        "error": {
          "title": "PHD2 Error",
          "star-lost-message": "Star lost"
        }
      }
    },
    "focuser": {
      "title": "Focuser",
      "focus": "Focus",
      "new_position": "New position:",
      "move": "Move",
      "start_autofocus": "Start autofocus",
      "cancel_autofocus": "Cancel autofocus",
      "autofocus_graph": "Autofocus graph",
      "autofocus_error": "Autofocus error",
      "please_connect_focuser": "Please connect focuser",
      "current_position": "Current position:",
      "temperature": "Temperature:",
      "moving": "Moving",
      "stopped": "Stopped",
      "autofocus_active": "Autofocus active",
      "autofocus": "Autofocus",
      "last_autofocus": "Last autofocus",
      "settings": {
        "AutoFocusInitialOffsetSteps": "Initial Offset Steps",
        "AutoFocusStepSize": "Step Size",
        "FocuserSettleTime": "Focuser Settle Time",
        "AutoFocusTotalNumberOfAttempts": "Total Number of Attempts",
        "AutoFocusNumberOfFramesPerPoint": "Number of Frames Per Point",
        "AutoFocusInnerCropRatio": "Inner Crop Ratio",
        "AutoFocusOuterCropRatio": "Outer Crop Ratio",
        "AutoFocusUseBrightestStars": "Use Brightest Stars",
        "BacklashIn": "Backlash In",
        "BacklashOut": "Backlash Out",
        "AutoFocusBinning": "Autofocus Binning",
        "AutoFocusTimeoutSeconds": "Autofocus Timeout (seconds)",
        "RSquaredThreshold": "R-Squared Threshold",
        "AutoFocusFitFunction": "Curve fitting strategy",
        "AutoFocusDisableGuiding": "Disable Guiding During Autofocus",
        "TRENDLINES": "Trendlines",
        "PARABOLIC": "Parabolic",
        "TRENDPARABOLIC": "Trend Parabolic",
        "HYPERBOLIC": "Hyperbolic",
        "TRENDHYPERBOLIC": "Trend Hyperbolic",
        "BacklashCompensationModel": "Backlash compensation model",
        "OVERSHOOT": "Overshoot",
        "ABSOLUTE": "Absolute",
        "title": "Autofocus-Settings",
        "basic": "Basic Settings",
        "crop_and_stars": "Crop & Stars",
        "backlash": "Backlash",
        "advanced": "Advanced"
      }
    },
    "dome": {
      "title": "Dome",
      "azimuth": "Azimuth",
      "slewing": "Slewing",
      "slewing_stopped": "Slewing stopped",
      "following": "Following",
      "following_stopped": "Following stopped",
      "at_home": "Home",
      "not_at_home": "Not at home",
      "park": "Park",
      "unpark": "Unpark",
      "shutter_close": "Shutter closed",
      "shutter_open": "Shutter open",
      "control": {
        "open": "Open shutter",
        "close": "Close shutter",
        "stop": "Stop shutter movement",
        "errors": {
          "open": "Error open shutter",
          "close": "Error close shutter",
          "stop": "Error stop shutter",
          "park": "Error Park",
          "sync": "Error sync",
          "stop_slew": "Error stop slew",
          "home": "Error home",
          "follow": "Error follow Telescope"
        },
        "slew": "Slew",
        "slew_label": "Slew to degrees",
        "follow": "Dome follow telescope",
        "sync": "Sync with telescope",
        "park": "Park",
        "home": "Home"
      },
      "please_connect_dome": "Please connect the dome",
      "is_sync": "Sync",
      "not_sync": "Not sync"
    },
    "camera": {
      "connect": "Please connect camera",
      "settings": "Settings",
      "capture_running": "Capture running",
      "exposure_time": "Exposure time (s):",
      "gain_iso": "Gain / ISO:",
      "name": "Camera name",
      "gain": "Gain",
      "offset": "Offset",
      "temperature": "Temperature  (°C)",
      "standby": "Standby",
      "cooler_on": "Cooling On",
      "cooler_off": "Cooling Off",
      "dew_heater": "Dewheater",
      "dew_heater_on": "Dewheater On",
      "dew_heater_off": "Dewheater Off",
      "camera_cooling": "Camera cool down",
      "target_temperature": "Target temperature (°C)",
      "warm_up_time": "Warm-up time (min)",
      "cooling_time": "Cooling time (min)",
      "binning_mode": "Binning",
      "readout_mode": "Readout Mode",
      "set_use_platesolve": "Use Platesolve",
      "chip_settings": {
        "title": "Chip settings",
        "pixel_size": "Pixel size (μm)",
        "width": "Width (px)",
        "height": "Height (px)",
        "focal_length": "Focal length (mm)"
      },
      "at_target_temp": "At target temp",
      "temperature_setpoint": "Temp setpoint (°C)",
      "cooler_power": "Cooler power (%)",
      "camera_warming": "Camera warm up",
      "cooler_status": "Cooler Status",
      "cooler_status_off": "OFF",
      "cooler_status_cooling": "Active - Cooling to",
      "cooler_status_holding": "Active - At target temp",
      "cooler_status_warming": "Active - Warming to",
      "set_save_snapshot": "Save snapshots",
      "snapshotTargetName": "Targe name",
      "set_use_solve_sync_to_mount": "Sync to mount"
    },
    "tppa": {
      "title": "Three Point Polar Alignment",
      "camera_mount_required": "Camera must be connected",
      "start_alignment": "Start Alignment",
      "stop_alignment": "Stop Alignment",
      "altitude_error": "Altitude Error:",
      "azimuth_error": "Azimuth Error:",
      "total_error": "Total Error:",
      "error_values_missing": "Missing error values",
      "unknown_response_format": "Unknown response format",
      "east": "East",
      "west": "West",
      "down": "Down",
      "up": "Up",
      "not_available": "Not available",
      "running": "RUNNING",
      "plate_solve_start": "Platesolve start",
      "plate_solve_ok": "Platesolve successful",
      "plate_solve_error": "Platesolve error",
      "slewing_first_position": "Slewing to first position",
      "slewing_next_position": "Slewing to next position",
      "capture_running": "Exposure running",
      "last_messages": "Last messages",
      "settings": {
        "title": "TPPA Settings",
        "StartFromCurrentPosition": "Start from current position?",
        "DirectionEast": "Direction East",
        "camera_settings": "Camera Settings",
        "camera_settings_hint": "Leave empty for NINA defaults",
        "exposure_time": "Exposure Time (s)",
        "gain": "Gain",
        "nina_default": "NINA Default",
        "ManualMode": "Manual mode"
      },
      "error_modal": {},
      "tppa": "TPPA"
    },
    "slewAndCenter": {
      "title": "Slew and Center",
      "LastSelectedImageSource_wrong": "Please select offline sky map as image source in NINA / Framing",
      "ra": "RA:",
      "dec": "Dec:",
      "ra_placeholder": "RA 03:47:28.2",
      "dec_placeholder": "Dec +24:06:19",
      "slew": "Slew",
      "slew_and_center": "Slew and Center",
      "errors": {
        "invalidRAInput": "Invalid RA input.",
        "invalidDECInput": "Invalid DEC input.",
        "apiResponseError": "Error in API response:",
        "mountInfoError": "Error fetching mount information:",
        "invalidAltInput": "Invalid alt input.",
        "invalidAzInput": "Invalid az input."
      },
      "visibleStars": "Visible Star Search",
      "alt": "Alt:",
      "az": "Az:",
      "slew_modal": {
        "deviation_target": "Deviation to the target:"
      }
    },
    "filterwheel": {
      "title": "Filter Wheel",
      "filter": "Filter:",
      "unknown": "Unknown",
      "nofilteravailable": "No filter available",
      "please_connect_filterwheel": "Please connect filter wheel",
      "currentFilter": "Current Filter",
      "position": "Position",
      "availableFilters": "Available Filters",
      "settings": {
        "title": "Filter-Settings"
      }
    },
    "rotator": {
      "title": "Rotator",
      "label": "Rotator",
      "move": "Move",
      "control": "Control",
      "please_connect_rotator": "Please connect rotator",
      "connected": "Connected",
      "disconnected": "Disconnected",
      "currentPosition": "Current Position",
      "moving": "Moving",
      "stationary": "Stationary",
      "stepSize": "Step Size"
    },
    "flat": {
      "please_connect_flatDevice": "Please connect the flat device",
      "device_name": "Name:",
      "cover_state": "Cover State:",
      "light_state": "Light State:",
      "brightness": "Brightness:",
      "toggle_light": "Light:",
      "cover": {
        "close": "close cover",
        "open": "open cover"
      },
      "title": "Flatpanel"
    },
    "flatassistant": {
      "title": "Flat assistant",
      "count": "Count",
      "exposure_time": "Exposure time",
      "min_exposure_time": "Min exposure time",
      "max_exposure_time": "Max exposure time",
      "brightness": "Brightness",
      "min_brightness": "Min brightness",
      "max_brightness": "Max brightness",
      "histogram_mean_target": "Histogram mean target",
      "mean_tolerance": "Mean tolerance",
      "completed_recordings": "Completed recordings:",
      "start_auto_exposure": "Start auto exposure",
      "start_auto_brightness": "Start autobrightness",
      "start_sky_flat": "Start sky flat",
      "stop": "Stop",
      "auto_exposure": "Auto exposure",
      "auto_brightness": "Auto brightness",
      "skyflat": "Skyflat",
      "button_slew_to_zenith": "Slew to zenith"
    },
    "weatherModal": {
      "weatherInformation": "Weather Information",
      "metric": "Metric",
      "imperial": "Imperial",
      "temperature": "Temperature",
      "cloudCover": "Cloud Cover",
      "wind": "Wind",
      "humidity": "Humidity",
      "pressure": "Pressure",
      "skyTemperature": "Sky temperature",
      "skyQuality": "Sky quality",
      "rainRate": "Rain rate",
      "dewPoint": "Dewpoint"
    },
    "switch": {
      "gauges": "Gauges",
      "switch": "Switch"
    },
    "stellarium": {
      "selected_object": {
        "title": "Selected object",
        "ra": "RA",
        "dec": "DEC",
        "button_framing": "go to framing"
      },
      "datetime": {
        "title": "Date & Time",
        "date": "Date",
        "time": "Time",
        "now": "Now",
        "speed": "Speed"
      },
      "mount_position": {},
      "settings": {
        "constellations_lines_visible": "Show Constellations",
        "azimuthal_lines_visible": "Show azimuthal lines",
        "equatorial_lines_visible": "Show equatorial lines",
        "meridian_lines_visible": "Show meridian",
        "ecliptic_lines_visible": "Show ecliptic",
        "atmosphere_visible": "Show atmosphere",
        "landscapes_visible": "Show landscapes",
        "dsos_visible": "Deep Sky Objects (Messier, NGC)",
        "title": "Settings"
      }
    },
    "profile": {
      "label": "Profile:"
    },
    "notifications": {
      "modal": {
        "title": "Configure Notifications",
        "description": "Please grant permission to receive notifications about sequence events."
      }
    },
    "fav_target": {
      "table": {
        "name": "Name",
        "ra": "RA",
        "dec": "DEC",
        "load": "Load",
        "remove": "Remove",
        "rotation": "Rotation"
      },
      "modal_sequence": {
        "titel": "Sequence"
      },
      "modal_sequence_ok": {
        "message": "Target set"
      },
      "modal_sequence_error": {
        "message": "No sequence loaded"
      },
      "enter_name": "Enter name",
      "no_fav": "No favorites saved",
      "titel": "Favourites"
    },
    "helpers": {
      "imageModal": {
        "no_image": "No image data available"
      }
    }
  },
  "plugins": {
    "common": {
      "initializing": "Initializing...",
      "outdated": {
        "title": "Plugin Outdated",
        "message": "The TouchNStars Plugin in NINA is outdated and needs to be updated.",
        "required": "Required Version",
        "current": "Current Version"
      }
    },
    "logfileCollector": {
      "title": "Logfile Collector",
      "intro": "Collect latest TNS logs (including debug) and upload them to the configured endpoint.",
      "descriptionLabel": "Description (optional)",
      "descriptionPlaceholder": "Describe the problem to investigate...",
      "lastToken": "Generated Token",
      "submissionHistory": "Submission History",
      "confirmClearAll": "Are you sure you want to clear all submission history?",
      "actions": {
        "collectUpload": "Collect & Upload",
        "uploading": "Uploading…",
        "copyToken": "Copy",
        "remove": "Remove",
        "clearAll": "Clear All"
      },
      "submissionFields": {
        "date": "Date",
        "filename": "Filename",
        "token": "Token"
      },
      "result": {
        "success": "Upload successful",
        "failed": "Upload failed",
        "failedWithStatus": "Upload failed ({status})",
        "tokenCopied": "Token copied to clipboard",
        "tokenCopyFailed": "Failed to copy token",
        "submissionRemoved": "Submission removed",
        "allSubmissionsCleared": "All submissions cleared"
      }
    },
    "telescopius": {
      "title": "Telescopius",
      "offlineInfo": "Loads personal target lists from telescopius.com and stores them locally for offline availability.",
      "landing": {
        "title": "Telescopius Plugin",
        "subtitle": "Bring your target objects from Telescopius.com directly into Touch'N'Stars",
        "whatIsPlugin": {
          "title": "What is this plugin?",
          "description": "Load your saved target objects from Telescopius.com directly into Touch'N'Stars and use them for navigation and framing.",
          "features": {
            "loadLists": "Load target lists from Telescopius.com",
            "navigate": "Navigate directly to objects",
            "framingAssistant": "Use framing assistant",
            "offlineCache": "Offline cache for fast access"
          }
        },
        "whatIsTelecopius": {
          "title": "What is Telescopius?",
          "description": "Telescopius is a comprehensive astronomy platform for discovering and planning astronomical observations.",
          "features": {
            "database": "Extensive object database",
            "lists": "Personalized target lists",
            "planning": "Observation planning",
            "community": "Community and sharing"
          },
          "visitWebsite": "Visit Telescopius.com"
        },
        "mainFeatures": {
          "title": "Main Features",
          "description": "Seamless integration between Telescopius and Touch'N'Stars:",
          "features": {
            "autoImport": "Automatic Import: All target lists at once",
            "smartCache": "Smart Cache: Fast offline access",
            "directNavigation": "Direct Navigation: Slew with one click",
            "framingIntegration": "Framing Integration: Uses existing tools",
            "locationBased": "Location-based: Considers your location"
          }
        },
        "apiSetup": {
          "title": "Set up API Key",
          "description": "Follow these simple steps to configure the plugin:",
          "step1": {
            "title": "Create Telescopius Account",
            "description": "If you don't have an account yet, register for free:",
            "button": "Register for free"
          },
          "step2": {
            "title": "Request API Key",
            "description": "Sign in and go to Settings → API for your personal key:",
            "button": "Request API key"
          },
          "step3": {
            "title": "Configure API Key",
            "description": "When creating the API key, use these settings:",
            "config": {
              "name": "Name",
              "nameValue": "Any name (e.g. Touch N Stars)",
              "description": "Description",
              "descriptionValue": "Any description (e.g. API for TNS)",
              "accessType": "Access Type",
              "accessTypeValue": "Select Server",
              "ipLimit": "Limit access to these IP addresses",
              "ipLimitValue": "Leave empty"
            }
          },
          "step4": {
            "title": "Enter API Key",
            "description": "Click \"Configure API Key\" below and enter your key:",
            "button": "Configure API Key"
          },
          "security": {
            "title": "Security",
            "description": "Your API key is stored only locally on your device and never shared with others. You can delete it at any time."
          }
        }
      },
      "apiKey": {
        "title": "Telescopius API Key",
        "description": "To use Telescopius, you need an API key. You can get one on the Telescopius website:",
        "linkText": "→ Request Telescopius API Key",
        "securityNote": "The API key is stored on the server and used only for Telescopius requests.",
        "placeholder": "Enter your Telescopius API key...",
        "configured": "API key is already configured",
        "save": "Save",
        "delete": "Delete",
        "cancel": "Cancel",
        "configure": "Configure API Key",
        "required": "API key required",
        "errors": {
          "saveFailed": "API key could not be saved.",
          "deleteFailed": "API key could not be deleted."
        },
        "loadFromTelescopius": "refresh"
      },
      "targetLists": {
        "noListsTitle": "No Target Lists Saved",
        "noListsDescription": "No target lists have been found in your Telescopius account yet.",
        "noListsHint": "Create target lists on telescopius.com and then reload them here.",
        "editOnTelescopius": "Edit lists on Telescopius",
        "dataFrom": "Data from",
        "connectionError": "Connection to Telescopius failed. The NINA PC needs an internet connection and at least one target list must exist in Telescopius."
      }
    },
    "webcam": {
      "title": "Webcam Settings",
      "snapshotUrl": "Snapshot URL",
      "snapshotUrlDescription": "A snapshot URL is a direct link to a single image from your webcam/IP camera. This URL should return a JPEG/PNG image directly, not an HTML page or stream.",
      "snapshotUrlExamples": "Examples:",
      "refreshInterval": "Refresh Interval",
      "displayOptions": "Display Options",
      "autoRefresh": "Auto Refresh",
      "status": "Status",
      "connected": "Connected",
      "disconnected": "Disconnected",
      "error": "Error",
      "lastUpdate": "Last Update",
      "startAuto": "Start Auto",
      "stopAuto": "Stop Auto",
      "settings": "Settings",
      "reset": "Reset",
      "close": "Close",
      "resetConfirm": "Are you sure you want to reset all webcam settings?",
      "liveView": "Live View",
      "noImageAvailable": "No image available",
      "configureUrl": "Configure snapshot URL and fetch image",
      "loadingImage": "Loading image...",
      "errors": {}
    },
    "sequenceCreator": {
      "title": "N.I.N.A Sequence Creator",
      "subtitle": "Create professional astrophotography sequences",
      "toolbar": {
        "undo": "Undo",
        "redo": "Redo",
        "loadBasicSequence": "Load Basic Sequence",
        "clearSequence": "Clear Sequence",
        "saveAsDefault": "Save as Default",
        "saveAsDefaultSuccess": "Saved as default sequence!",
        "sendToNina": "Adopt Sequence",
        "sending": "Sending...",
        "sent": "Sent!",
        "sendErrorTitle": "Error sending to N.I.N.A",
        "sendSuccessMessage": "Sequence successfully sent to N.I.N.A!",
        "validSequence": "Sequence is valid and can be adopted",
        "invalidSequence": "Add Target Settings and Smart Exposure to create a valid sequence"
      },
      "confirmations": {
        "title": "Confirmation",
        "clearSequence": "Are you sure you want to clear the entire sequence? This action cannot be undone.",
        "saveAsDefault": "Are you sure you want to save the current sequence as default? This will overwrite the previous default sequence.",
        "loadBasicSequence": "Are you sure you want to load the basic sequence? This will overwrite the current sequence.",
        "removeAction": "Remove \"{actionName}\" action?",
        "navigateToSequence": "Do you want to switch to the Sequence page now?"
      },
      "containers": {
        "startSequence": {
          "title": "Start Sequence",
          "description": "Actions executed at the beginning of the session",
          "emptyTitle": "No Start Actions",
          "emptyDescription": "Add actions to prepare your equipment for imaging"
        },
        "targetSequence": {
          "title": "Target Sequence",
          "description": "Main imaging sequence for your target",
          "emptyTitle": "No Target Actions",
          "emptyDescription": "Add imaging actions for your target"
        },
        "endSequence": {
          "title": "End Sequence",
          "description": "Actions executed at the end of the session",
          "emptyTitle": "No End Actions",
          "emptyDescription": "Add actions to safely shut down your equipment"
        },
        "noActions": "No Actions",
        "addActionsToContainer": "Add actions to this container",
        "addAction": "Add Action"
      },
      "actions": {
        "disabled": "Disabled",
        "enabled": "Enabled",
        "closeEditor": "Close Editor",
        "editParameters": "Edit Parameters",
        "moveUp": "Move Up",
        "moveDown": "Move Down",
        "duplicateAction": "Duplicate Action",
        "removeAction": "Remove Action",
        "clickToRename": "Click to rename",
        "actionParameters": "Action Parameters",
        "changesSaveAutomatically": "Changes save automatically",
        "min": "Min:",
        "max": "Max:",
        "yes": "Yes",
        "no": "No",
        "notSet": "Not set",
        "noConfigurableParameters": "This action has no configurable parameters.",
        "actionId": "Action ID",
        "category": "Category",
        "parameters": "Parameters",
        "unparkTelescope": {
          "name": "Unpark Telescope",
          "description": "Unpark the telescope mount"
        },
        "coolCamera": {
          "name": "Cool Camera",
          "description": "Cool the camera to specified temperature",
          "temperatureLabel": "Temperature (°C)",
          "temperatureTooltip": "Target temperature for camera cooling",
          "durationLabel": "Cooling Duration (minutes)",
          "durationTooltip": "Time to actively cool the camera (0 = cool until temperature reached)"
        },
        "targetSettings": {
          "name": "Target Settings",
          "description": "Define target coordinates and settings",
          "targetNameLabel": "Target Name",
          "targetNameTooltip": "Name of the celestial object",
          "raLabel": "Right Ascension",
          "raTooltip": "RA in HH:MM:SS format",
          "decLabel": "Declination",
          "decTooltip": "Dec in DD:MM:SS format",
          "positionAngleLabel": "Position Angle (°)",
          "positionAngleTooltip": "Camera rotation angle"
        },
        "slewToTarget": {
          "name": "Slew to Target",
          "description": "Navigate to target with different options",
          "slewModeLabel": "Slew Mode",
          "slewModeTooltip": "Choose how to navigate to the target"
        },
        "runAutofocus": {
          "name": "Run Autofocus",
          "description": "Perform automatic focusing routine"
        },
        "startGuiding": {
          "name": "Start Guiding",
          "description": "Start autoguiding system",
          "forceCalibrationLabel": "Force Calibration",
          "forceCalibrationTooltip": "Force new guider calibration"
        },
        "smartExposure": {
          "name": "Smart Exposure (Imaging)",
          "description": "Intelligent exposure sequence with dithering and triggers",
          "exposureTimeLabel": "Exposure Time (s)",
          "exposureTimeTooltip": "Duration of each exposure",
          "gainLabel": "Gain",
          "gainTooltip": "Camera gain setting",
          "offsetLabel": "Offset",
          "offsetTooltip": "Camera offset setting",
          "binningLabel": "Binning",
          "binningTooltip": "Pixel binning mode",
          "filterLabel": "Filter",
          "filterTooltip": "Filter wheel selection",
          "imageTypeLabel": "Image Type",
          "imageTypeTooltip": "Type of exposure to capture",
          "countLabel": "Image Count",
          "countTooltip": "Number of exposures to take",
          "ditherAfterLabel": "Dither After N Exposures",
          "ditherAfterTooltip": "Dither frequency"
        },
        "stopGuiding": {
          "name": "Stop Guiding",
          "description": "Stop autoguiding system"
        },
        "warmCamera": {
          "name": "Warm Camera",
          "description": "Warm up the camera",
          "durationLabel": "Warming Duration (minutes)",
          "durationTooltip": "Time to actively warm up the camera (0 = warm to ambient temperature)"
        },
        "findHome": {
          "name": "Find Home",
          "description": "Move telescope to home position"
        },
        "parkTelescope": {
          "name": "Park Telescope",
          "description": "Park the telescope mount"
        }
      },
      "actionLibrary": {
        "title": "Action Library",
        "description": "Click to add actions to containers",
        "startActions": "🚀 Start Actions",
        "targetActions": "🎯 Target Actions",
        "endActions": "🏁 End Actions"
      },
      "exportModal": {
        "buttons": {},
        "messages": {},
        "jsonPreview": {
          "sequenceJsonExport": "Sequence JSON Export",
          "previewDescription": "Preview and download your sequence as a JSON file",
          "totalActions": "Total Actions",
          "enabled": "Enabled",
          "categories": "Categories",
          "estimatedDuration": "Est. Duration",
          "filenamePrompt": "Enter filename...",
          "copyJson": "Copy JSON",
          "copied": "Copied!",
          "downloadJson": "Download JSON"
        },
        "howToUse": {}
      },
      "targetSearch": {
        "searchLabel": "Search Target",
        "searchDescription": "Search for deep-sky objects, planets or stars and automatically adopt the coordinates",
        "placeholder": "Enter object name (e.g. M31, NGC 1234, Mars)...",
        "objectTypes": {
          "DSO": "Deep-Sky Object",
          "Planet": "Planet",
          "Star": "Star",
          "Moon": "Moon",
          "Comet": "Comet"
        }
      },
      "settings": {
        "title": "Meridianflip",
        "enableMeridianFlip": "Enable Meridianflip"
      }
    },
    "livestack": {
      "not_available": "Livestack was not found. Please install the Livestack plugin in NINA first.",
      "beta_note": "This plugin is still under development and may contain some errors!",
      "target": "Target",
      "available_filters": "Available Filters",
      "no_image_available": "No image available",
      "start_and_select_filter": "Start livestack and select a filter to see images",
      "no_filter": "No filter",
      "no_filters_available": "No filters available for this target",
      "no_target": "No target",
      "configuration_title": "Livestack Settings",
      "drag_hint": "Drag",
      "show_rgb_only": "Show RGB composition only",
      "track_stack_updates": "Always show the latest stack",
      "empty_option": "Empty",
      "image_alt": "Livestack image - {filter}",
      "loading_image": "Loading livestack image...",
      "errors": {
        "start_failed": "Failed to start livestack",
        "start_exception": "Error starting livestack: {message}",
        "stop_failed": "Failed to stop livestack",
        "stop_exception": "Error stopping livestack: {message}",
        "loading_image": "Error loading image: {message}",
        "failed_to_load": "Failed to load livestack image",
        "api_version_required": "API version {version} or higher required"
      }
    },
    "shortcuts": {
      "title": "Sequence-Shortcuts",
      "description": "Quick access to load and start N.I.N.A sequences",
      "addNew": "New Shortcut",
      "newShortcut": "New Shortcut",
      "createFirst": "Create First Shortcut",
      "menu": "Menu",
      "edit": "Edit",
      "editShortcut": "Edit Shortcut",
      "deleteShortcut": "Delete Shortcut",
      "noShortcuts": "No shortcuts created yet",
      "noShortcutsDescription": "Create shortcuts to quickly load your favorite sequences",
      "phrase": "Shortcut Name",
      "phrasePlaceholder": "e.g., M31 Session",
      "shortcutName": "Shortcut Name",
      "shortcutNamePlaceholder": "e.g., M31 Session",
      "sequenceFile": "Sequence File",
      "selectSequence": "Select a sequence...",
      "autoStart": "Auto-start sequence",
      "autoStartDescription": "Automatically start the sequence after loading",
      "autoStartEnabled": "Auto-start enabled",
      "manualExecution": "Manual execution",
      "icon": "Icon",
      "selectIcon": "Select an icon",
      "color": "Color",
      "selectColor": "Select a color",
      "create": "Create",
      "update": "Update",
      "cancel": "Cancel",
      "delete": "Delete",
      "execute": "Execute",
      "refreshSequences": "Refresh list",
      "loadingSequences": "Loading sequences...",
      "noSequencesAvailable": "No sequences available",
      "confirmDelete": "Delete Shortcut?",
      "confirmDeleteMessage": "Are you sure you want to delete \"{phrase}\"? This action cannot be undone.",
      "confirmDeleteTitle": "Delete Shortcut",
      "errors": {
        "nameRequired": "Shortcut name is required",
        "sequenceRequired": "Please select a sequence",
        "loadFailed": "Failed to load shortcuts",
        "saveFailed": "Failed to save shortcut",
        "deleteFailed": "Failed to delete shortcut",
        "executeFailed": "Failed to execute shortcut",
        "sequenceLoadFailed": "Failed to load sequences"
      },
      "success": {
        "created": "Shortcut created successfully",
        "updated": "Shortcut updated successfully",
        "deleted": "Shortcut deleted successfully"
      }
    }
  },
  "dialogs": {
    "plateSolving": {
      "time": "Time",
      "status": "Status",
      "error": "Error Distance",
      "rotation": "Rotation"
    }
  },
  "loading": "loading"
}<|MERGE_RESOLUTION|>--- conflicted
+++ resolved
@@ -361,7 +361,6 @@
         "Alt": "Alt",
         "Az": "Az"
       },
-<<<<<<< HEAD
       "config": {
         "settings": "Mount Settings",
         "connectionMode": "Connection Mode",
@@ -370,7 +369,7 @@
         "baudRate": "Baud Rate",
         "primaryReverse": "Primary Axis Reversed",
         "secondaryReverse": "Secondary Axis Reversed"
-=======
+      },
       "settings": {
         "meridian_flip_settings": "Meridian-Settings",
         "telescope_settle_time": "Settle time after slew (s)",
@@ -387,7 +386,6 @@
           "AutoFocusAfterFlip": "Auto focus after flip",
           "RotateImageAfterFlip": "Rotate image after flip"
         }
->>>>>>> 245ab71b
       }
     },
     "guider": {
