{
  "general": {
    "cancel": "Cancel",
    "confirm": "Confirm",
    "hide": "Hide",
    "show": "Show"
  },
  "pages": {
    "equipment": {
      "title": "Equipment Control"
    }
  },
  "app": {
    "title": "Touch'N'Stars",
    "unreachable": "NINA is unreachable!",
    "connecting": "Attempting to establish connection"
  },
  "components": {
    "framing": {
      "search": {
        "title": "Search",
        "placeholder": "Enter a search term..."
      }
    },
    "connectEquipment": {
      "camera": {
        "connect": "Connect camera",
        "disconnect": "Disconnect camera",
        "error": "Error controlling camera:"
      },
      "filter": {
        "connect": "Connect filter wheel",
        "disconnect": "Disconnect filter wheel",
        "error": "Error controlling filter wheel:"
      },
      "mount": {
        "connect": "Connect mount",
        "disconnect": "Disconnect mount",
        "error": "Error controlling mount:"
      },
      "focuser": {
        "connect": "Connect focuser",
        "disconnect": "Disconnect focuser",
        "error": "Error controlling focuser:"
      },
      "rotator": {
        "connect": "Connect rotator",
        "disconnect": "Disconnect rotator",
        "error": "Error controlling rotator:",
        "label": "Rotator:",
        "move": "Move",
        "notConnected": "Please connect rotator",
        "currentPosition": "Current position:",
        "moving": "Moving",
        "stopped": "Stopped"
      },
      "guider": {
        "connect": "Connect guider",
        "disconnect": "Disconnect guider",
        "error": "Error controlling guider:",
        "start": "Start",
        "stop": "Stop"
      }
    },
    "lastLogs": {
      "loading": "Loading data...",
      "error": "Error loading data:",
      "timestamp": "Timestamp",
      "level": "Level", 
      "message": "Message",
      "member": "Member",
      "line": "Line"
    },
    "navigation": {
      "equipment": "Equipment",
      "camera": "Camera",
      "autofocus": "Autofocus",
      "mount": "Mount",
      "guider": "Guider",
      "sequence": "Sequence"
    },
    "language": {
      "en": "English",
      "de": "German",
      "select": "Select language"
    },
    "equipment": {
      "control": "Equipment Control"
    },
    "sequence": {
      "title": "Sequence",
      "stats": "Stats",
      "noSequenceLoaded": "No sequence loaded",
      "startSequence": "Start sequence",
      "stopSequence": "Stop sequence",
      "resetSequence": "Reset sequence",
      "resetConfirmationTitle": "Confirm Reset",
      "resetConfirmationMessage": "Are you sure you want to reset the sequence? This action cannot be undone.",
      "exposures": "Exposures",
      "exposureTime": "Exposure time",
      "filter": "Filter",
      "ditherEvery": "Dither every",
      "type": "Type",
      "deltaHFR": "DeltaHFR",
      "sampleSize": "Sample size",
      "triggers": "Triggers",
      "details": {
        "of": "of",
        "gain": "Gain",
        "ditherAfter": "Dither after",
        "exposures": "exposures"
      },
      "date": "Date",
      "hfr": "HFR",
      "stars": "Stars",
      "mean": "Mean",
      "median": "Median",
      "stDev": "St. Dev.",
      "rmsText": "RMS",
<<<<<<< HEAD
      "temperature": "Temperature"
=======
      "sequence_control": "Sequence Controls"
>>>>>>> c9467407
    },
    "mount": {
      "title": "Mount",
      "slew": "Slew",
      "control": {
        "park": "Park",
        "unpark": "Unpark",
        "home": "Home",
        "trackingMode": "Tracking Mode",
        "siderial": "Siderial",
        "lunar": "Lunar",
        "solar": "Solar",
        "king": "King",
        "stop": "Stop",
        "errors": {
          "park": "Error parking mount",
          "unpark": "Error unparking mount",
          "home": "Error homing mount",
          "tracking": "Error setting tracking mode"
        }
      },
      "info": {
        "notConnected": "Please connect mount",
        "parked": "Parked",
        "unparked": "Unparked",
        "trackingActive": "Tracking is active",
        "trackingDisabled": "Tracking disabled",
        "slewing": "Mount is slewing",
        "notSlewing": "Not slewing"
      }
    },
      "guider": {
        "connect": "Connect guider",
        "disconnect": "Disconnect guider",
        "error": "Error controlling guider:",
        "start": "Start",
        "stop": "Stop",
        "rms_error": "RMS Error in Arcseconds",
        "title": "Guider"
      },
    "focuser": {
      "title": "Focuser",
      "new_position": "New position:",
      "move": "Move",
      "start_autofocus": "Start autofocus",
      "cancel_autofocus": "Cancel autofocus",
      "autofocus_graph": "Autofocus graph",
      "autofocus_running": "Autofocus running",
      "autofocus_error": "Autofocus error",
      "please_connect_focuser": "Please connect focuser",
      "current_position": "Current position:",
      "temperature": "Temperature:",
      "moving": "Moving",
      "stopped": "Stopped",
      "autofocus_active": "Autofocus active",
      "autofocus": "Autofocus",
      "last_autofocus": "Last autofocus"
    },
    "camera": {
      "title": "Camera",
      "connect": "Please connect camera",
      "settings": "Settings",
      "loop": "Loop",
      "capture_running": "Capture running",
      "image_loading": "Image loading...",
      "start_capture": "Start capture",
      "cancel": "Cancel",
      "exposure_time": "Exposure time:",
      "gain_iso": "Gain / ISO:",
      "name": "Camera name",
      "gain": "Gain",
      "offset": "Offset",
      "temperature": "Temperature",
      "standby": "Standby",
      "info": "Info",
      "info_settings": "Info & Settings",
      "please_connect": "Please connect camera",
      "cooler_on": "Cooling On",
      "cooler_off": "Cooling Off",
      "dew_heater": "Dewheater",
      "dew_heater_on": "Dewheater On",
      "dew_heater_off": "Dewheater Off",
      "camera_cooling": "Camera cooling",  
      "target_temperature": "Target temperature",
      "warm_up_time": "Warm-up time",
      "cooling_time": "Cooling time"
    },
    "tppa": {
      "title": "Three Point Polar Alignment",
      "camera_mount_required": "Camera must be connected and mount must be unparked",
      "start_alignment": "Start Alignment",
      "stop_alignment": "Stop Alignment",
      "altitude_error": "Altitude Error:",
      "azimuth_error": "Azimuth Error:",
      "total_error": "Total Error:",
      "last_update": "Last update:",
      "error_values_missing": "Missing error values",
      "unknown_response_format": "Unknown response format",
      "east": "East",
      "west": "West",
      "down": "Down",
      "up": "Up",
      "not_available": "Not available"
    },
    "logs": {
      "loading": "Loading data...",
      "error": "Error loading data:"
    },
    "test": {
      "title": "Test"
    },
    "loading": "Loading...",
    "slewAndCenter": {
      "title": "Slew and Center",
      "ra": "RA:",
      "dec": "Dec:",
      "ra_placeholder": "RA 03:47:28.2",
      "dec_placeholder": "Dec +24:06:19",
      "slew": "Slew",
      "slew_and_center": "Slew and Center",
      "errors": {
        "invalidRAFormat": "Invalid RA format. Please use HH:MM:SS.",
        "invalidDECFormat": "Invalid DEC format. Please use ±DD:MM:SS.",
        "invalidRAInput": "Invalid RA input.",
        "invalidDECInput": "Invalid DEC input.",
        "apiUnreachable": "Framing API unreachable",
        "invalidFormat": "Invalid format. Expected: ±DD:MM:SS.s",
        "apiResponseError": "Error in API response:",
        "mountInfoError": "Error fetching mount information:"
      }
    },
    "filterwheel": {
      "filter": "Filter:",
      "unknown": "Unknown",
      "nofilteravailable": "No filter available"
    }
  }
}<|MERGE_RESOLUTION|>--- conflicted
+++ resolved
@@ -117,11 +117,8 @@
       "median": "Median",
       "stDev": "St. Dev.",
       "rmsText": "RMS",
-<<<<<<< HEAD
+      "sequence_control": "Sequence Controls",
       "temperature": "Temperature"
-=======
-      "sequence_control": "Sequence Controls"
->>>>>>> c9467407
     },
     "mount": {
       "title": "Mount",
