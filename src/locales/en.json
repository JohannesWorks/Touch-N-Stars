{
  "common": {
    "cancel": "Cancel",
    "confirm": "Confirm"
  },
  "general": {
    "cancel": "Cancel",
    "confirm": "Confirm"
  },
  "pages": {
    "equipment": {
      "title": "Equipment Control"
    }
  },
  "app": {
    "title": "Touch'N'Stars",
    "connection_error_toast": {
      "title": "Connection error",
      "message_api": "The API plugin is not available. Please check the settings in NINA",
      "message_api_version": "The API plugin is too old. Please perform an update",
      "message_tns": "The Touch'N'Stars plugin is not available. Please check the settings in NINA",
      "message_tns_version": "The Touch N Stars plugin is too old. Please perform an update"
    }
  },
  "setup": {
    "welcome": "Welcome to Touch'N'Stars",
    "description": "Let's get started with a quick setup",
    "selectLanguage": "Select your language",
    "gpsConfiguration": "GPS Configuration",
    "completeSetup": "Complete Setup",
    "instanceConfiguration": "N.I.N.A connection details",
    "InfoAppsTitel": "Wiki",
    "check_wki": "You can find detailed instructions in our wiki"
  },
  "components": {
    "framing": {
      "confirmSetTargetTitle": "Confirm Target Selection",
      "confirmSetTargetMessage": "Are you sure you want to set this target as the sequence target?",
      "useNinaCache": "Use NINA cache for the target image",
      "setSequnceTarget": "set to sequence target",
      "search": {
        "title": "Search",
        "placeholder": "Enter a search term...",
        "objectTypes": {
          "Planet": "Planet",
          "Comet": "Comet",
          "StellariumObject": "Object",
          "Star": "Star",
          "Moon": "Moon"
        }
      },
      "openFraminingModal": "Open in framing-assistant",
      "fovSettings": {
        "rotationAngle": "Camera rotation",
        "fov": "Field of View"
      },
      "getImageRotation": {
        "startCapture": "Determine rotation from camera",
        "SolveRun": "Platesolve",
        "SolveError": "Error solving image"
      },
      "moveRotator": "Rotate camera",
      "infoTargetImage": "If the image is only displayed in black, the “Offline Sky Map Cache“ must be set up in NINA or the “use NINA cache” option must be deactivated",
      "useCenter": "Center",
      "useRotate": "Rotate"
    },
    "tutorial": {
      "previous": "Previous",
      "next": "Next",
      "skip": "Skip Tutorial"
    },
    "settings": {
      "title": "Settings",
      "add": "add",
      "coordinates": "GPS Coordinates",
      "save": "Save",
      "infoSetLocationSync": "Please set location sync to mount first",
      "connection": "Connection Settings",
      "language": "Language",
      "image": {
        "title": "Image Settings",
        "quality": "Image Quality",
        "strech_factor": "Stretch Factor",
        "black_clipping": "Black Clipping",
        "debayern": "Debayer Image",
        "DebayeredHFR": "Debayered HFR",
        "UnlinkedStretch": "Unlinked Strech"
      },
      "debug": {
        "title": "Debug",
        "activate": "Activate Debug Mode"
      },
      "notifications": {
        "title": "Notifications",
        "enable": "Enable",
        "sequence": "Sequence",
        "phd2": "PHD2"
      },
      "showTutorial": "Show Tutorial",
      "plugins": {
        "title": "Plugin Management",
        "description": "Manage installed plugins",
        "author": "Author"
      },
      "system": {
        "title": "System Controls",
        "description": "Control system restart and shutdown",
        "info": "These actions will affect the entire system",
        "confirmation": "Confirm Action",
        "confirmShutdown": "Are you sure you want to shutdown the system?",
        "confirmRestart": "Are you sure you want to restart the system?"
      },
      "update": "Update",
      "errors": {
        "instanceNameRequired": "Instance name is required",
        "invalidIPFormat": "Invalid IP format",
        "invalidPortRange": "Invalid port range",
        "invalidInstance": "Invalid instance",
        "emptyFields": "Empty fields"
      }
    },
    "connectEquipment": {
      "camera": {
        "name": "Camera"
      },
      "connectAll": "Connect All",
      "disconnectAll": "Disconnect All",
      "connectAllError": "Error connecting all devices",
      "disconnectAllError": "Error disconnecting all devices",
      "filter": {
        "name": "Filterwheel"
      },
      "mount": {
        "name": "Mount"
      },
      "focuser": {
        "name": "Focuser"
      },
      "rotator": {
        "name": "Rotator"
      },
      "guider": {
        "name": "Guider"
      },
      "safety": {
        "name": "Safety monitor"
      },
      "flat": {
        "name": "Flatdevice"
      },
      "dome": {
        "name": "Dome"
      },
      "switch": {
        "name": "Switch"
      },
      "weather": {
        "name": "Weather"
      },
      "info": {
        "title": "Info",
        "message": "The manual filter wheel and the manual rotator can currently only be controlled via NINA. Use the API's “Networked Filter Wheel” for the filter wheel"
      }
    },
    "lastLogs": {
      "timestamp": "Timestamp",
      "level": "Level",
      "message": "Message",
      "download": "Download"
    },
    "navigation": {},
    "sequence": {
      "stats": "Stats",
      "noSequenceLoaded": "No sequence loaded",
      "noSequenceData": "No data available yet",
      "startSequence": "Start sequence",
      "stopSequence": "Stop sequence",
      "resetSequence": "Reset sequence",
      "resetConfirmationTitle": "Confirm Reset",
      "resetConfirmationMessage": "Are you sure you want to reset the sequence? This action cannot be undone.",
      "load_sequence": "Load sequence from directory",
      "choose_sequence": "Choose a sequence",
      "no_sequences_found": "No sequence found",
      "error_loading_sequences": "Error loading sequences",
      "error_loading_sequence": "Error loading sequence",
      "filter": "Filter",
      "triggers": "Triggers",
      "expandAll": "Expand All",
      "collapseAll": "Collapse All",
      "details": {},
      "hfr": "HFR",
      "mean": "Mean",
      "median": "Median",
      "stDev": "St. Dev.",
      "rmsText": "RMS",
      "monitor": {
        "settings": {
          "title": "View settings",
          "showImage": "Show last image",
          "showImageStats": "Show last image stats",
          "showImgStatsGraph": "Show HFR-Chart",
          "showGuiderAfGraph": "Show autofocus-chart",
          "display_status_under_image": "Show status below image"
        }
      },
      "running": "RUNNING",
      "imageHistory": "Image History",
      "duration": "Duration",
      "temperatureShort": "Temp",
      "conditions": "Conditions",
      "info": {
        "header": "Info",
        "message": "Unfortunately, your sequence cannot be edited. Not all sequence plugins are currently supported. If you want to help us, let us know on GitHub which plugins you are using."
      },
      "info_general": {},
      "sort": {
        "sort": "Sort",
        "oldest": "oldest first",
        "newest": "newest first"
      },
      "time": "Time"
    },
    "mount": {
      "title": "Mount",
      "slew": "Slew",
      "location_sync": {
        "title": "Location sync settings",
        "confirmationMessage": "If 'Location Sync' in NINA is set to 'Prompt', a confirmation window may appear before coordinates are sent to the telescope. To avoid this and allow TNS to automatically set the coordinates, we recommend changing the setting to 'Sync to Telescope'",
        "toTelescope": {
          "label": "Sync to telescope"
        },
        "toApplication": {
          "label": "Sync to application"
        },
        "noSync": {
          "label": "No sync"
        }
      },
      "control": {
        "park": "Park",
        "unpark": "Unpark",
        "home": "Home",
        "set_as_park": "Set as park",
        "trackingMode": "Tracking Mode",
        "manuellControl": "Manual control",
        "slewRate": "Slew rate °/s",
        "siderial": "Sidereal",
        "sync_coordinates_to_mount": "Sync coordinates with mount",
        "errors": {
          "unpark": "Error unparking mount",
          "tracking": "Error setting tracking mode"
        },
        "setLocationSyncToMount": "Set \"Sync to telescope\""
      },
      "info": {
        "notConnected": "Please connect mount",
        "parked": "Parked",
        "unparked": "Unparked",
        "trackingActive": "Tracking is active",
        "trackingDisabled": "Tracking disabled",
        "slewing": "Mount is slewing",
        "notSlewing": "Not slewing"
      }
    },
    "guider": {
      "notConnected": "Please connect guider",
      "start": "Start",
      "startWithCal": "Starting with calibration",
      "stop": "Stop",
      "rms_error": "RMS Error",
      "title": "Guider",
      "running": "RUNNING",
      "statusLabel": "Status",
      "status": {
        "looping": "Looping",
        "lostLock": "Lost Lock",
        "guiding": "Guiding",
        "stopped": "Stopped",
        "calibrating": "Calibrating",
        "unknown": "Unknown"
      },
      "calibrationAssistant": {
        "title": "Calibration Assistant",
        "info": "The Calibration Assistant helps you position the mount optimally for calibration and perform an accurate calibration.",
        "positionSettings": "Position Settings",
        "decOffset": "Dec Offset",
        "meridianOffset": "Meridian Offset",
        "direction": "Direction",
        "west": "West",
        "east": "East",
        "slewToPosition": "Slew to Position",
        "startCalibration": "Start Calibration",
        "stopCalibration": "Stop Calibration",
        "positionCalculated": "Optimal position calculated",
        "slewing": "Slewing to target position...",
        "slewComplete": "Slew completed",
        "slewError": "Error during slew",
        "stopSlew": "Stop Slew",
        "slewStopped": "Slew stopped",
        "calibrating": "Calibration in progress...",
        "calibrationComplete": "Calibration completed",
        "calibrationFailed": "Calibration failed",
        "calibrationStopped": "Calibration stopped",
        "calibrationError": "Error during calibration",
        "calibrationResult": "Calibration Result",
        "quality": "Quality",
        "goodCalibration": "Excellent calibration achieved",
        "poorCalibration": "Calibration could be improved. Try a different position or check your equipment."
      },
      "phd2": {
        "Exposuretime": "Exposuretime",
        "ra": {
          "aggression": "RA: Aggression",
          "hysteresis": "RA: Hysteresis",
          "MinMove": "RA: Min move",
          "MaxMove": "RA: Max move",
          "predictive_weight": "RA: Predictive weight",
          "reactive_weight": "RA: Reactive weight",
          "slope_weight": "RA: Slope weight",
          "exp_factor": "RA: Exposure factor"
        },
        "dec": {
          "aggression": "DEC: Aggression",
          "hysteresis": "DEC: Hysteresis",
          "MinMove": "DEC: Min move",
          "MaxMove": "DEC: Max move",
          "predictive_weight": "DEC: Predictive weight",
          "reactive_weight": "DEC: Reactive weight",
          "slope_weight": "DEC: Slope weight",
          "exp_factor": "DEC: Exposure factor"
        },
        "profile": "Profile",
        "forceCalibration": "Force Calibration",
        "error": {
          "title": "PHD2 Error",
          "star-lost-message": "Star lost"
        }
      }
    },
    "focuser": {
      "title": "Focuser",
      "new_position": "New position:",
      "move": "Move",
      "start_autofocus": "Start autofocus",
      "cancel_autofocus": "Cancel autofocus",
      "autofocus_graph": "Autofocus graph",
      "autofocus_error": "Autofocus error",
      "please_connect_focuser": "Please connect focuser",
      "current_position": "Current position:",
      "temperature": "Temperature:",
      "moving": "Moving",
      "stopped": "Stopped",
      "autofocus_active": "Autofocus active",
      "autofocus": "Autofocus",
      "last_autofocus": "Last autofocus"
    },
    "dome": {
      "title": "Dome",
      "azimuth": "Azimuth",
      "slewing": "Slewing",
      "slewing_stopped": "Slewing stopped",
      "following": "Following",
      "following_stopped": "Following stopped",
      "at_home": "Home",
      "not_at_home": "Not at home",
      "park": "Park",
      "unpark": "Unpark",
      "shutter_close": "Shutter closed",
      "shutter_open": "Shutter open",
      "control": {
        "open": "Open shutter",
        "close": "Close shutter",
        "stop": "Stop shutter movement",
        "errors": {
          "open": "Error open shutter",
          "close": "Error close shutter",
          "stop": "Error stop shutter",
          "park": "Error Park",
          "sync": "Error sync",
          "stop_slew": "Error stop slew",
          "home": "Error home",
          "follow": "Error follow Telescope"
        },
        "slew": "Slew",
        "slew_label": "Slew to degrees",
        "follow": "Dome follow telescope",
        "sync": "Sync with telescope",
        "park": "Park",
        "home": "Home"
      },
      "please_connect_dome": "Please connect the dome",
      "is_sync": "Sync",
      "not_sync": "Not sync"
    },
    "camera": {
      "connect": "Please connect camera",
      "settings": "Settings",
      "capture_running": "Capture running",
      "exposure_time": "Exposure time:",
      "gain_iso": "Gain / ISO:",
      "name": "Camera name",
      "gain": "Gain",
      "offset": "Offset",
      "temperature": "Temperature",
      "standby": "Standby",
      "cooler_on": "Cooling On",
      "cooler_off": "Cooling Off",
      "dew_heater": "Dewheater",
      "dew_heater_on": "Dewheater On",
      "dew_heater_off": "Dewheater Off",
      "camera_cooling": "Camera cooling",
      "target_temperature": "Target temperature",
      "warm_up_time": "Warm-up time",
      "cooling_time": "Cooling time",
      "binning_mode": "Binning",
      "readout_mode": "Readout Mode",
      "set_use_platesolve": "Use Platesolve",
      "chip_settings": {
        "title": "Chip settings",
        "pixel_size": "Pixel size (μm)",
        "width": "Width (px)",
        "height": "Height (px)",
        "focal_length": "Focal length (mm)"
      }
    },
    "tppa": {
      "title": "Three Point Polar Alignment",
      "camera_mount_required": "Camera must be connected and mount must be unparked",
      "start_alignment": "Start Alignment",
      "stop_alignment": "Stop Alignment",
      "altitude_error": "Altitude Error:",
      "azimuth_error": "Azimuth Error:",
      "total_error": "Total Error:",
      "error_values_missing": "Missing error values",
      "unknown_response_format": "Unknown response format",
      "east": "East",
      "west": "West",
      "down": "Down",
      "up": "Up",
      "not_available": "Not available",
      "running": "RUNNING",
      "plate_solve_start": "Platesolve start",
      "plate_solve_ok": "Platesolve successful",
      "plate_solve_error": "Platesolve error",
      "slewing_first_position": "Slewing to first position",
      "slewing_next_position": "Slewing to next position",
      "capture_running": "Exposure running",
      "last_messages": "Last messages",
      "settings": {
        "title": "TPPA Settings",
        "StartFromCurrentPosition": "Start from current position?",
        "DirectionEast": "Direction East",
        "ManualMode": "Manual Mode",
        "camera_settings": "Camera Settings",
        "camera_settings_hint": "Leave empty for NINA defaults",
        "exposure_time": "Exposure Time (s)",
        "gain": "Gain",
        "nina_default": "NINA Default"
      },
      "error_modal": {
        "title": "TPPA Errors"
      }
    },
    "slewAndCenter": {
      "title": "Slew and Center",
      "LastSelectedImageSource_wrong": "Please select offline sky map as image source in NINA / Framing",
      "ra": "RA:",
      "dec": "Dec:",
      "ra_placeholder": "RA 03:47:28.2",
      "dec_placeholder": "Dec +24:06:19",
      "slew": "Slew",
      "slew_and_center": "Slew and Center",
      "errors": {
        "invalidRAInput": "Invalid RA input.",
        "invalidDECInput": "Invalid DEC input.",
        "apiResponseError": "Error in API response:",
        "mountInfoError": "Error fetching mount information:",
        "invalidAltInput": "Invalid alt input.",
        "invalidAzInput": "Invalid az input."
      },
      "visibleStars": "Visible Star Search",
      "alt": "Alt:",
      "az": "Az:",
      "slew_modal": {
        "is_slewing": "Slewing to target",
        "is_centering": "Center target",
        "is_platesolving": "Platesolve running",
        "plate_solve_error": "Platesolve error",
        "center_error": "Centering error",
        "center_successful": "Centering successful",
        "center_Repeat": "Repeat centering",
        "exposure_running": "Exposure running",
        "deviation_target": "Deviation to the target:"
      }
    },
    "filterwheel": {
      "filter": "Filter:",
      "unknown": "Unknown",
      "nofilteravailable": "No filter available",
      "manual_filter": {
        "title": "Filterwheel",
        "name": "Change to filter:"
      }
    },
    "rotator": {
      "label": "Rotator",
      "move": "Move",
      "notConnected": "Please connect rotator",
      "currentPosition": "Current position:",
      "moving": "Moving"
    },
    "flat": {
      "please_connect_flatDevice": "Please connect the flat device",
      "device_name": "Name:",
      "cover_state": "Cover State:",
      "light_state": "Light State:",
      "brightness": "Brightness:",
      "toggle_light": "Light:",
      "cover": {
        "close": "close cover",
        "open": "open cover"
      },
      "title": "Flatpanel"
    },
    "flatassistant": {
      "title": "Flat assistant",
      "count": "Count",
      "exposure_time": "Exposure time",
      "min_exposure_time": "Min exposure time",
      "max_exposure_time": "Max exposure time",
      "brightness": "Brightness",
      "min_brightness": "Min brightness",
      "max_brightness": "Max brightness",
      "histogram_mean_target": "Histogram mean target",
      "mean_tolerance": "Mean tolerance",
      "completed_recordings": "Completed recordings:",
      "start_auto_exposure": "Start auto exposure",
      "start_auto_brightness": "Start autobrightness",
      "start_sky_flat": "Start sky flat",
      "stop": "Stop",
      "auto_exposure": "Auto exposure",
      "auto_brightness": "Auto brightness",
      "skyflat": "Skyflat",
      "button_slew_to_zenith": "Slew to zenith"
    },
    "weatherModal": {
      "weatherInformation": "Weather Information",
      "metric": "Metric",
      "imperial": "Imperial",
      "temperature": "Temperature",
      "cloudCover": "Cloud Cover",
      "wind": "Wind",
      "humidity": "Humidity",
      "pressure": "Pressure",
      "skyTemperature": "Sky temperature",
      "skyQuality": "Sky quality",
      "rainRate": "Rain rate",
      "dewPoint": "Dewpoint"
    },
    "switch": {
      "gauges": "Gauges",
      "switch": "Switch"
    },
    "stellarium": {
      "selected_object": {
        "title": "Selected object",
        "ra": "RA",
        "dec": "DEC",
        "button_framing": "go to framing"
      },
      "datetime": {
        "title": "Date & Time",
        "date": "Date",
        "time": "Time",
        "now": "Now",
        "speed": "Speed"
      },
      "mount_position": {},
      "settings": {
        "constellations_lines_visible": "Show Constellations",
        "azimuthal_lines_visible": "Show azimuthal lines",
        "equatorial_lines_visible": "Show equatorial lines",
        "meridian_lines_visible": "Show meridian",
        "ecliptic_lines_visible": "Show ecliptic",
        "atmosphere_visible": "Show atmosphere",
        "landscapes_visible": "Show landscapes",
        "dsos_visible": "Deep Sky Objects (Messier, NGC)"
      }
    },
    "profile": {
      "label": "Profile:"
    },
    "notifications": {
      "modal": {
        "title": "Configure Notifications",
        "description": "Please grant permission to receive notifications about sequence events."
      }
    },
    "fav_target": {
      "table": {
        "name": "Name",
        "ra": "RA",
        "dec": "DEC",
        "load": "Load",
        "remove": "Remove",
        "rotation": "Rotation"
      },
      "no_fav": "No favorites saved",
      "modal_sequence": {
        "titel": "Sequence"
      },
      "modal_sequence_ok": {
        "message": "Target set"
      },
      "modal_sequence_error": {
        "message": "No sequence loaded"
      },
      "enter_name": "Enter name",
      "titel": "Favourites"
    }
  },
  "plugins": {
<<<<<<< HEAD
    "logfileCollector": {
      "title": "Logfile Collector",
      "intro": "Collect latest TNS logs (including debug) and upload them to the configured endpoint.",
      "descriptionLabel": "Description (optional)",
      "descriptionPlaceholder": "Describe the problem to investigate...",
      "actions": {
        "collectUpload": "Collect & Upload",
        "uploading": "Uploading…"
      },
      "result": {
        "success": "Upload successful",
        "failed": "Upload failed",
        "failedWithStatus": "Upload failed ({status})"
=======
    "telescopius": {
      "title": "Telescopius",
      "initializing": "Initializing...",
      "welcome": "Welcome to the Telescopius plugin!",
      "description": "Enables data retrieval from telescopius.com",
      "offlineInfo": "Loads personal target lists from telescopius.com and stores them locally for offline availability.",
      "outdated": {
        "title": "Plugin Outdated",
        "message": "The TouchNStars plugin in NINA is outdated and needs to be updated.",
        "required": "Required version",
        "current": "Current version"
      },
      "landing": {
        "title": "Telescopius Plugin",
        "subtitle": "Bring your target objects from Telescopius.com directly into Touch'N'Stars",
        "whatIsPlugin": {
          "title": "What is this plugin?",
          "description": "Load your saved target objects from Telescopius.com directly into Touch'N'Stars and use them for navigation and framing.",
          "features": {
            "loadLists": "Load target lists from Telescopius.com",
            "navigate": "Navigate directly to objects",
            "framingAssistant": "Use framing assistant",
            "offlineCache": "Offline cache for fast access"
          }
        },
        "whatIsTelecopius": {
          "title": "What is Telescopius?",
          "description": "Telescopius is a comprehensive astronomy platform for discovering and planning astronomical observations.",
          "features": {
            "database": "Extensive object database",
            "lists": "Personalized target lists",
            "planning": "Observation planning",
            "community": "Community and sharing"
          },
          "visitWebsite": "Visit Telescopius.com"
        },
        "mainFeatures": {
          "title": "Main Features",
          "description": "Seamless integration between Telescopius and Touch'N'Stars:",
          "features": {
            "autoImport": "Automatic Import: All target lists at once",
            "smartCache": "Smart Cache: Fast offline access",
            "directNavigation": "Direct Navigation: Slew with one click",
            "framingIntegration": "Framing Integration: Uses existing tools",
            "locationBased": "Location-based: Considers your location"
          }
        },
        "apiSetup": {
          "title": "Set up API Key",
          "description": "Follow these simple steps to configure the plugin:",
          "step1": {
            "title": "Create Telescopius Account",
            "description": "If you don't have an account yet, register for free:",
            "button": "Register for free"
          },
          "step2": {
            "title": "Request API Key",
            "description": "Sign in and go to Settings → API for your personal key:",
            "button": "Request API key"
          },
          "step3": {
            "title": "Configure API Key",
            "description": "When creating the API key, use these settings:",
            "config": {
              "name": "Name",
              "nameValue": "Any name (e.g. Touch N Stars)",
              "description": "Description",
              "descriptionValue": "Any description (e.g. API for TNS)",
              "accessType": "Access Type",
              "accessTypeValue": "Select Server",
              "ipLimit": "Limit access to these IP addresses",
              "ipLimitValue": "Leave empty"
            }
          },
          "step4": {
            "title": "Enter API Key",
            "description": "Click \"Configure API Key\" below and enter your key:",
            "button": "Configure API Key"
          },
          "security": {
            "title": "Security",
            "description": "Your API key is stored only locally on your device and never shared with others. You can delete it at any time."
          }
        }
      },
      "apiKey": {
        "title": "Telescopius API Key",
        "description": "To use Telescopius, you need an API key. You can get one on the Telescopius website:",
        "linkText": "→ Request Telescopius API Key",
        "securityNote": "The API key is stored on the server and used only for Telescopius requests.",
        "placeholder": "Enter your Telescopius API key...",
        "configured": "API key is already configured",
        "save": "Save",
        "delete": "Delete",
        "cancel": "Cancel",
        "configure": "Configure API Key",
        "required": "API key required",
        "errors": {
          "saveFailed": "API key could not be saved.",
          "deleteFailed": "API key could not be deleted.",
          "validationFailed": "API key validation failed"
        },
        "loadFromTelescopius": "refresh"
      },
      "targetLists": {
        "noListsTitle": "No Target Lists Saved",
        "noListsDescription": "No target lists have been found in your Telescopius account yet.",
        "noListsHint": "Create target lists on telescopius.com and then reload them here.",
        "refreshFailed": "Update not possible. Telescopius.com not reachable",
        "editOnTelescopius": "Edit lists on Telescopius",
        "dataFrom": "Data from",
        "connectionError": "Connection to Telescopius failed. The NINA PC needs an internet connection and at least one target list must exist in Telescopius."
>>>>>>> d2c90442
      }
    },
    "webcam": {
      "title": "Webcam Settings",
      "snapshotUrl": "Snapshot URL",
      "snapshotUrlDescription": "A snapshot URL is a direct link to a single image from your webcam/IP camera. This URL should return a JPEG/PNG image directly, not an HTML page or stream.",
      "snapshotUrlExamples": "Examples:",
      "refreshInterval": "Refresh Interval",
      "displayOptions": "Display Options",
      "autoRefresh": "Auto Refresh",
      "status": "Status",
      "connected": "Connected",
      "disconnected": "Disconnected",
      "error": "Error",
      "lastUpdate": "Last Update",
      "startAuto": "Start Auto",
      "stopAuto": "Stop Auto",
      "settings": "Settings",
      "reset": "Reset",
      "close": "Close",
      "resetConfirm": "Are you sure you want to reset all webcam settings?",
      "liveView": "Live View",
      "noImageAvailable": "No image available",
      "configureUrl": "Configure snapshot URL and fetch image",
      "loadingImage": "Loading image...",
      "errors": {}
    },
    "sequenceCreator": {
      "title": "N.I.N.A Sequence Creator",
      "subtitle": "Create professional astrophotography sequences",
      "toolbar": {
        "undo": "Undo",
        "redo": "Redo",
        "loadBasicSequence": "Load Basic Sequence",
        "clearSequence": "Clear Sequence",
        "saveAsDefault": "Save as Default",
        "saveAsDefaultSuccess": "Saved as default sequence!",
        "sendToNina": "Send to N.I.N.A",
        "sending": "Sending...",
        "sent": "Sent!",
        "failed": "Failed",
        "sendErrorTitle": "Error sending to N.I.N.A",
        "sendSuccessMessage": "Sequence successfully sent to N.I.N.A!",
        "validSequence": "Sequence is valid and can be exported",
        "invalidSequence": "Add Target Settings and Smart Exposure to create a valid sequence"
      },
      "confirmations": {
        "title": "Confirmation",
        "clearSequence": "Are you sure you want to clear the entire sequence? This action cannot be undone.",
        "saveAsDefault": "Are you sure you want to save the current sequence as default? This will overwrite the previous default sequence.",
        "loadBasicSequence": "Are you sure you want to load the basic sequence? This will overwrite the current sequence.",
        "removeAction": "Remove \"{actionName}\" action?"
      },
      "containers": {
        "startSequence": {
          "title": "Start Sequence",
          "description": "Actions executed at the beginning of the session",
          "emptyTitle": "No Start Actions",
          "emptyDescription": "Add actions to prepare your equipment for imaging"
        },
        "targetSequence": {
          "title": "Target Sequence",
          "description": "Main imaging sequence for your target",
          "emptyTitle": "No Target Actions",
          "emptyDescription": "Add imaging actions for your target"
        },
        "endSequence": {
          "title": "End Sequence",
          "description": "Actions executed at the end of the session",
          "emptyTitle": "No End Actions",
          "emptyDescription": "Add actions to safely shut down your equipment"
        },
        "noActions": "No Actions",
        "addActionsToContainer": "Add actions to this container",
        "addAction": "Add Action"
      },
      "actions": {
        "disabled": "Disabled",
        "enabled": "Enabled",
        "closeEditor": "Close Editor",
        "editParameters": "Edit Parameters",
        "moveUp": "Move Up",
        "moveDown": "Move Down",
        "duplicateAction": "Duplicate Action",
        "removeAction": "Remove Action",
        "clickToRename": "Click to rename",
        "actionParameters": "Action Parameters",
        "changesSaveAutomatically": "Changes save automatically",
        "min": "Min:",
        "max": "Max:",
        "yes": "Yes",
        "no": "No",
        "notSet": "Not set",
        "noConfigurableParameters": "This action has no configurable parameters.",
        "actionId": "Action ID",
        "category": "Category",
        "parameters": "Parameters",
        "unparkTelescope": {
          "name": "Unpark Telescope",
          "description": "Unpark the telescope mount"
        },
        "coolCamera": {
          "name": "Cool Camera",
          "description": "Cool the camera to specified temperature",
          "temperatureLabel": "Temperature (°C)",
          "temperatureTooltip": "Target temperature for camera cooling",
          "durationLabel": "Cooling Duration (minutes)",
          "durationTooltip": "Time to actively cool the camera (0 = cool until temperature reached)"
        },
        "targetSettings": {
          "name": "Target Settings",
          "description": "Define target coordinates and settings",
          "targetNameLabel": "Target Name",
          "targetNameTooltip": "Name of the celestial object",
          "raLabel": "Right Ascension",
          "raTooltip": "RA in HH:MM:SS format",
          "decLabel": "Declination",
          "decTooltip": "Dec in DD:MM:SS format",
          "positionAngleLabel": "Position Angle (°)",
          "positionAngleTooltip": "Camera rotation angle"
        },
        "slewToTarget": {
          "name": "Slew to Target",
          "description": "Navigate to target with different options",
          "slewModeLabel": "Slew Mode",
          "slewModeTooltip": "Choose how to navigate to the target"
        },
        "runAutofocus": {
          "name": "Run Autofocus",
          "description": "Perform automatic focusing routine"
        },
        "startGuiding": {
          "name": "Start Guiding",
          "description": "Start autoguiding system",
          "forceCalibrationLabel": "Force Calibration",
          "forceCalibrationTooltip": "Force new guider calibration"
        },
        "smartExposure": {
          "name": "Smart Exposure (Imaging)",
          "description": "Intelligent exposure sequence with dithering and triggers",
          "exposureTimeLabel": "Exposure Time (s)",
          "exposureTimeTooltip": "Duration of each exposure",
          "gainLabel": "Gain",
          "gainTooltip": "Camera gain setting",
          "offsetLabel": "Offset",
          "offsetTooltip": "Camera offset setting",
          "binningLabel": "Binning",
          "binningTooltip": "Pixel binning mode",
          "filterLabel": "Filter",
          "filterTooltip": "Filter wheel selection",
          "imageTypeLabel": "Image Type",
          "imageTypeTooltip": "Type of exposure to capture",
          "countLabel": "Image Count",
          "countTooltip": "Number of exposures to take",
          "ditherAfterLabel": "Dither After N Exposures",
          "ditherAfterTooltip": "Dither frequency"
        },
        "stopGuiding": {
          "name": "Stop Guiding",
          "description": "Stop autoguiding system"
        },
        "warmCamera": {
          "name": "Warm Camera",
          "description": "Warm up the camera",
          "durationLabel": "Warming Duration (minutes)",
          "durationTooltip": "Time to actively warm up the camera (0 = warm to ambient temperature)"
        },
        "findHome": {
          "name": "Find Home",
          "description": "Move telescope to home position"
        },
        "parkTelescope": {
          "name": "Park Telescope",
          "description": "Park the telescope mount"
        }
      },
      "actionLibrary": {
        "title": "Action Library",
        "description": "Click to add actions to containers",
        "startActions": "🚀 Start Actions",
        "targetActions": "🎯 Target Actions",
        "endActions": "🏁 End Actions"
      },
      "exportModal": {
        "title": "Export N.I.N.A Sequence",
        "subtitle": "Your sequence is ready to be exported as N.I.N.A compatible JSON",
        "buttons": {
          "downloadJSON": "Download JSON File",
          "copyToClipboard": "Copy to Clipboard",
          "copied": "Copied!",
          "sendToNina": "Send to N.I.N.A",
          "sending": "Sending...",
          "sent": "Sent!",
          "failed": "Failed"
        },
        "messages": {
          "successTitle": "Success:",
          "successMessage": "Sequence has been loaded into N.I.N.A successfully!",
          "errorTitle": "Error:"
        },
        "jsonPreview": {
          "title": "JSON Preview",
          "sequenceJsonExport": "Sequence JSON Export",
          "previewDescription": "Preview and download your sequence as a JSON file",
          "totalActions": "Total Actions",
          "enabled": "Enabled",
          "categories": "Categories",
          "estimatedDuration": "Est. Duration",
          "filenamePrompt": "Enter filename...",
          "copyJson": "Copy JSON",
          "copied": "Copied!",
          "downloadJson": "Download JSON"
        },
        "howToUse": {
          "title": "How to use:",
          "step1": "Download or copy the JSON file, or",
          "step2": "Send directly to N.I.N.A (requires connection), or",
          "step3": "Import manually into N.I.N.A via Sequence → Load Sequence",
          "step4": "Adjust any equipment-specific settings as needed"
        }
      },
      "targetSearch": {
        "searchLabel": "Search Target",
        "searchDescription": "Search for deep-sky objects, planets or stars and automatically adopt the coordinates",
        "placeholder": "Enter object name (e.g. M31, NGC 1234, Mars)...",
        "objectTypes": {
          "DSO": "Deep-Sky Object",
          "Planet": "Planet",
          "Star": "Star",
          "Moon": "Moon",
          "Comet": "Comet"
        }
      },
      "settings": {
        "title": "Meridianflip",
        "enableMeridianFlip": "Enable Meridianflip"
      }
    }
  }
}<|MERGE_RESOLUTION|>--- conflicted
+++ resolved
@@ -620,7 +620,6 @@
     }
   },
   "plugins": {
-<<<<<<< HEAD
     "logfileCollector": {
       "title": "Logfile Collector",
       "intro": "Collect latest TNS logs (including debug) and upload them to the configured endpoint.",
@@ -634,7 +633,7 @@
         "success": "Upload successful",
         "failed": "Upload failed",
         "failedWithStatus": "Upload failed ({status})"
-=======
+      },
     "telescopius": {
       "title": "Telescopius",
       "initializing": "Initializing...",
@@ -747,7 +746,6 @@
         "editOnTelescopius": "Edit lists on Telescopius",
         "dataFrom": "Data from",
         "connectionError": "Connection to Telescopius failed. The NINA PC needs an internet connection and at least one target list must exist in Telescopius."
->>>>>>> d2c90442
       }
     },
     "webcam": {
