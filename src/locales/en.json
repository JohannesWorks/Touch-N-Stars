--- conflicted
+++ resolved
@@ -573,13 +573,12 @@
     "profile": {
       "label": "Profile:"
     },
-<<<<<<< HEAD
     "notifications": {
       "modal": {
         "title": "Configure Notifications",
         "description": "Please grant permission to receive notifications about sequence events."
-      }
-=======
+      },
+    },
     "fav_target": {
       "titel": "Favorites",
       "table": {
@@ -605,7 +604,6 @@
         "message": "No sequence loaded"
       },
       "enter_name": "Enter name"
->>>>>>> 2dcaae24
     }
   }
 }