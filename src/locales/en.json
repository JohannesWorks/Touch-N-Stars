{
  "common": {
    "cancel": "Cancel",
    "confirm": "Confirm"
  },
  "general": {
    "cancel": "Cancel",
    "confirm": "Confirm",
    "hide": "Hide",
    "show": "Show"
  },
  "pages": {
    "equipment": {
      "title": "Equipment Control"
    }
  },
  "app": {
    "title": "Touch'N'Stars",
    "unreachable": "NINA is unreachable!",
    "connecting": "Attempting to establish connection"
  },
  "components": {
    "tutorial": {
      "previous": "Previous",
      "next": "Next",
      "skip": "Skip Tutorial"
    },
    "settings": {
      "title": "Settings",
      "language": "Language",
      "coordinates": "GPS coordinates",
      "connection": "N.I.N.A connection details",
      "save": "Save",
      "add": "Add",
      "update": "Update",
      "instance": {
        "name": "Instance Name",
        "ip": "IP Address",
        "port": "Port",
        "edit": "Edit instance",
        "delete": "Delete instance"
      },
      "errors": {
        "emptyFields": "Please fill in all fields"
      },
      "showTutorial": "Show Tutorial"
    },
    "framing": {
      "confirmSetTargetTitle": "Confirm Target Selection",
      "confirmSetTargetMessage": "Are you sure you want to set this target as the sequence target?",
      "useNinaCache": "Use NINA cache for the target image",
      "setSequnceTarget": "set to sequence target",
      "search": {
        "title": "Search",
        "placeholder": "Enter a search term..."
      }
    },
    "connectEquipment": {
      "camera": {
        "connect": "Connect camera",
        "disconnect": "Disconnect camera",
        "error": "Error controlling camera:"
      },
      "connectAll": "Connect All",
      "disconnectAll": "Disconnect All",
      "connectAllError": "Error connecting all devices",
      "disconnectAllError": "Error disconnecting all devices",
      "filter": {
        "connect": "Connect filter wheel",
        "disconnect": "Disconnect filter wheel",
        "error": "Error controlling filter wheel:"
      },
      "mount": {
        "connect": "Connect mount",
        "disconnect": "Disconnect mount",
        "error": "Error controlling mount:"
      },
      "focuser": {
        "connect": "Connect focuser",
        "disconnect": "Disconnect focuser",
        "error": "Error controlling focuser:"
      },
      "rotator": {
        "connect": "Connect rotator",
        "disconnect": "Disconnect rotator",
        "error": "Error controlling rotator:"
      },
      "guider": {
        "connect": "Connect guider",
        "disconnect": "Disconnect guider",
        "error": "Error controlling guider:",
        "start": "Start",
        "stop": "Stop"
      },
      "safety": {
        "connect": "Connect safety monitor",
        "disconnect": "Disconnect safety monitor",
        "error": "Error controlling safety monitor"
      },
      "flat": {
        "connect": "Connect flatdevice",
        "disconnect": "Disconnect flatdevice",
        "error": "Error controlling flatdevice:"
      },
      "dome": {
        "connect": "Connect dome",
        "disconnect": "Disconnect dome",
        "error": "Error controlling dome:"
      },
      "switch": {
        "connect": "Connect switch",
        "disconnect": "Disconnect switch",
        "error": "Error controlling switch"
      },
      "weather": {
        "connect": "Connect weather",
        "disconnect": "Disconnect weather",
        "error": "Error controlling weather"
      }
    },
    "lastLogs": {
      "loading": "Loading data...",
      "error": "Error loading data:",
      "timestamp": "Timestamp",
      "level": "Level",
      "message": "Message",
      "member": "Member",
      "line": "Line"
    },
    "navigation": {
      "equipment": "Equipment",
      "camera": "Camera",
      "autofocus": "Autofocus",
      "mount": "Mount",
      "guider": "Guider",
      "dome": "Dome",
      "sequence": "Sequence",
      "settings": "Settings",
      "vnc": "VNC"
    },
    "language": {
      "en": "English",
      "de": "German",
      "select": "Select language"
    },
    "equipment": {
      "control": "Equipment Control"
    },
    "sequence": {
      "title": "Sequence",
      "stats": "Stats",
      "noSequenceLoaded": "No sequence loaded",
      "noSequenceData": "no data available yet",
      "startSequence": "Start sequence",
      "stopSequence": "Stop sequence",
      "resetSequence": "Reset sequence",
      "resetConfirmationTitle": "Confirm Reset",
      "resetConfirmationMessage": "Are you sure you want to reset the sequence? This action cannot be undone.",
      "exposures": "Exposures",
      "exposureTime": "Exposure time",
      "filter": "Filter",
      "ditherEvery": "Dither every",
      "type": "Type",
      "deltaHFR": "DeltaHFR",
      "sampleSize": "Sample size",
      "triggers": "Triggers",
      "details": {
        "of": "of",
        "gain": "Gain",
        "ditherAfter": "Dither after",
        "exposures": "exposures"
      },
      "date": "Date",
      "hfr": "HFR",
      "stars": "Stars",
      "mean": "Mean",
      "median": "Median",
      "stDev": "St. Dev.",
      "rmsText": "RMS",
      "sequence_control": "Sequence Controls",
      "temperature": "Temperature",
      "monitor": {
        "settings": {
          "title": "View settings",
          "showImage": "Show last image",
          "showImageStats": "Show last image stats",
          "showImgStatsGraph": "Show HFR-Chart",
          "showGuiderGraph": "Show guider-chart",
          "showGuiderAfGraph": "Show autofocus-chart"
        }
      }
    },
    "mount": {
      "title": "Mount",
      "slew": "Slew",
      "control": {
        "park": "Park",
        "unpark": "Unpark",
        "home": "Home",
        "trackingMode": "Tracking Mode",
        "siderial": "Siderial",
        "lunar": "Lunar",
        "solar": "Solar",
        "king": "King",
        "stop": "Stop",
        "errors": {
          "park": "Error parking mount",
          "unpark": "Error unparking mount",
          "home": "Error homing mount",
          "tracking": "Error setting tracking mode"
        }
      },
      "info": {
        "notConnected": "Please connect mount",
        "parked": "Parked",
        "unparked": "Unparked",
        "trackingActive": "Tracking is active",
        "trackingDisabled": "Tracking disabled",
        "slewing": "Mount is slewing",
        "notSlewing": "Not slewing"
      }
    },
    "guider": {
      "connect": "Connect guider",
      "disconnect": "Disconnect guider",
      "error": "Error controlling guider:",
      "start": "Start",
      "stop": "Stop",
      "rms_error": "RMS Error",
      "title": "Guider"
    },
    "focuser": {
      "title": "Focuser",
      "new_position": "New position:",
      "move": "Move",
      "start_autofocus": "Start autofocus",
      "cancel_autofocus": "Cancel autofocus",
      "autofocus_graph": "Autofocus graph",
      "autofocus_running": "Autofocus running",
      "autofocus_error": "Autofocus error",
      "please_connect_focuser": "Please connect focuser",
      "current_position": "Current position:",
      "temperature": "Temperature:",
      "moving": "Moving",
      "stopped": "Stopped",
      "autofocus_active": "Autofocus active",
      "autofocus": "Autofocus",
      "last_autofocus": "Last autofocus"
    },
    "dome": {
      "title": "Dome",
      "azimuth": "azimuth",
      "slewing": "slewing",
      "slewing_stopped": "slewing stopped",
      "following": "following",
      "following_stopped": "following stopped",
      "at_home": "Home",
      "not_at_home": "not at home",
      "park": "park",
      "unpark": "unpark",
      "shutter_close": "shutter close",
      "shutter_open": "shutter open",
      "control": {
        "open": "Open shutter",
        "close": "Close shutter",
        "stop": "Stop shutter movement",
        "errors": {
          "open": "Error open shutter",
          "close": "Error close shutter",
          "stop": "Error stop shutter"
        }
      }
    },
    "camera": {
      "title": "Camera",
      "connect": "Please connect camera",
      "settings": "Settings",
      "loop": "Loop",
      "capture_running": "Capture running",
      "image_loading": "Image loading...",
      "start_capture": "Start capture",
      "cancel": "Cancel",
      "exposure_time": "Exposure time:",
      "gain_iso": "Gain / ISO:",
      "name": "Camera name",
      "gain": "Gain",
      "offset": "Offset",
      "temperature": "Temperature",
      "standby": "Standby",
      "info": "Info",
      "info_settings": "Info & Settings",
      "please_connect": "Please connect camera",
      "cooler_on": "Cooling On",
      "cooler_off": "Cooling Off",
      "dew_heater": "Dewheater",
      "dew_heater_on": "Dewheater On",
      "dew_heater_off": "Dewheater Off",
      "camera_cooling": "Camera cooling",
      "target_temperature": "Target temperature",
      "warm_up_time": "Warm-up time",
      "cooling_time": "Cooling time"
    },
    "tppa": {
      "title": "Three Point Polar Alignment",
      "camera_mount_required": "Camera must be connected and mount must be unparked",
      "start_alignment": "Start Alignment",
      "stop_alignment": "Stop Alignment",
      "altitude_error": "Altitude Error:",
      "azimuth_error": "Azimuth Error:",
      "total_error": "Total Error:",
      "last_update": "Last update:",
      "error_values_missing": "Missing error values",
      "unknown_response_format": "Unknown response format",
      "east": "East",
      "west": "West",
      "down": "Down",
      "up": "Up",
      "not_available": "Not available"
    },
    "logs": {
      "loading": "Loading data...",
      "error": "Error loading data:"
    },
    "test": {
      "title": "Test"
    },
    "loading": "Loading...",
    "slewAndCenter": {
      "title": "Slew and Center",
      "LastSelectedImageSource_wrong": "Please select offline sky map as image source in NINA / Framing",
      "ra": "RA:",
      "dec": "Dec:",
      "ra_placeholder": "RA 03:47:28.2",
      "dec_placeholder": "Dec +24:06:19",
      "slew": "Slew",
      "slew_and_center": "Slew and Center",
      "errors": {
        "invalidRAFormat": "Invalid RA format. Please use HH:MM:SS.",
        "invalidDECFormat": "Invalid DEC format. Please use ±DD:MM:SS.",
        "invalidRAInput": "Invalid RA input.",
        "invalidDECInput": "Invalid DEC input.",
        "apiUnreachable": "Framing API unreachable",
        "invalidFormat": "Invalid format. Expected: ±DD:MM:SS.s",
        "apiResponseError": "Error in API response:",
        "mountInfoError": "Error fetching mount information:"
      }
    },
    "filterwheel": {
      "filter": "Filter:",
      "unknown": "Unknown",
      "nofilteravailable": "No filter available"
    },
<<<<<<< HEAD
    "flat": {
=======
    "rotator": {
      "label": "Rotator",
      "move": "Move",
      "notConnected": "Please connect rotator",
      "currentPosition": "Current position:",
      "moving": "Moving",
      "stopped": "Stopped"
    },
    "flat":{
>>>>>>> f24dd38d
      "please_connect_flatDevice": "Please connect the flat device",
      "device_name": "Name:",
      "cover_state": "Cover State:",
      "light_state": "Light State:",
      "brightness": "Brightness:",
      "toggle_light": "Light:",
      "cover": {
        "close": "close cover",
        "open": "open cover"
      },
      "title": "Flatpanel"
    }
  }
}<|MERGE_RESOLUTION|>--- conflicted
+++ resolved
@@ -350,9 +350,6 @@
       "unknown": "Unknown",
       "nofilteravailable": "No filter available"
     },
-<<<<<<< HEAD
-    "flat": {
-=======
     "rotator": {
       "label": "Rotator",
       "move": "Move",
@@ -362,7 +359,6 @@
       "stopped": "Stopped"
     },
     "flat":{
->>>>>>> f24dd38d
       "please_connect_flatDevice": "Please connect the flat device",
       "device_name": "Name:",
       "cover_state": "Cover State:",
