{
  "common": {
    "cancel": "Anuluj",
    "confirm": "Potwierdź",
    "close": "Zamknij",
    "select": "Select"
  },
  "general": {
    "cancel": "Anuluj",
    "confirm": "Potwierdź"
  },
  "pages": {
    "equipment": {
      "title": "Sterowanie Sprzętem"
    }
  },
  "app": {
    "title": "Touch'N'Stars",
    "connection_error_toast": {
      "title": "Błąd połączenia",
      "message_api": "Wtyczka API jest niedostępna. Sprawdź ustawienia w NINA",
      "message_api_version": "Wtyczka API jest zbyt stara. Wykonaj aktualizację",
      "message_tns": "Wtyczka Touch'N'Stars jest niedostępna. Sprawdź ustawienia w NINA",
      "message_tns_version": "Wtyczka Touch N Stars jest zbyt stara. Wykonaj aktualizację"
    }
  },
  "whatsnew": {
    "title": "Co nowego",
    "loading": "Ładowanie…"
  },
  "updates": {
    "title": "Dostępna aktualizacja",
    "description": "Dostępna jest nowsza wersja aplikacji ({version}). Zainstalować teraz?",
    "releaseNotes": "Informacje o wydaniu",
    "whatsNew": "Co nowego",
    "downloading": "Pobieranie aktualizacji… {progress}%",
    "preparing": "Przygotowywanie aktualizacji… pozostaw aplikację otwartą.",
    "error": "Aktualizacja nie powiodła się. Spróbuj ponownie później.",
    "later": "Później",
    "updateNow": "Aktualizuj teraz",
    "working": "W toku…",
    "downgradeDescription": "Wróć do wersji stabilnej ({version}). \nZastąpi to Twoją obecną wersję beta.",
    "downgradeTitle": "Przełącz na wersję stabilną"
  },
  "setup": {
    "welcome": "Witaj w Touch'N'Stars",
    "description": "Zacznijmy od szybkiej konfiguracji",
    "selectLanguage": "Wybierz swój język",
    "gpsConfiguration": "Konfiguracja GPS",
    "completeSetup": "Zakończ konfigurację",
    "instanceConfiguration": "Szczegóły połączenia N.I.N.A",
    "InfoAppsTitel": "Wiki",
    "check_wki": "Szczegółowe instrukcje znajdziesz w naszej wiki"
  },
  "components": {
    "instanceDetection": {
      "autoDetectionTitle": "Automatyczne wykrywanie",
      "scanButton": "Skanuj",
      "scanningButton": "Trwa skanowanie…",
      "noInstanceMessage": "Nie znaleziono instancji Touch-N-Stars. Upewnij się, że działa i znajduje się w tej samej sieci.",
      "mdnsAvailabilityHint": "Wykrywanie mDNS jest dostępne w aplikacjach na Androida i iOS. W przeglądarce użyj konfiguracji ręcznej.",
      "manualConfigTitle": "Konfiguracja ręczna",
      "instanceNameLabel": "Nazwa instancji",
      "instanceNamePlaceholder": "Moja instancja",
      "ipLabel": "Adres IP / FQDN",
      "ipPlaceholder": "192.168.x.x",
      "portLabel": "Port",
      "portPlaceholder": "5000",
      "modalTitle": "Wykryte instancje",
      "modalSubtitle": "Wybierz instancję Touch-N-Stars z listy.",
      "addressUnavailable": "Adres niedostępny",
      "otherAddresses": "Inne adresy:",
      "otherAddressesFallback": "brak",
      "modalEmpty": "Nie znaleziono instancji Touch-N-Stars w tej sieci.",
      "mdnsRequired": "Wykrywanie mDNS wymaga aplikacji na Androida lub iOS.",
      "scanningMessage": "Wyszukiwanie instancji Touch-N-Stars…",
      "discoveringMessage": "Wykrywanie instancji Touch-N-Stars…",
      "noFoundMessage": "Nie znaleziono instancji Touch-N-Stars przez mDNS.",
      "selectionSuccess": "Wybrano {label} ({ip}:{port}).",
      "foundSingle": "Znaleziono 1 instancję Touch-N-Stars.",
      "foundMultiple": "Znaleziono {count} instancji Touch-N-Stars.",
      "discoveryFailedStatus": "Wykrywanie nie powiodło się: {message}",
      "discoveryFailedBase": "Wykrywanie nie powiodło się.",
      "discoveryPermissionHintWrapper": "{message} Upewnij się w ustawieniach systemu, że aplikacja ma dostęp do sieci lokalnej / urządzeń w pobliżu."
    },
    "framing": {
      "confirmSetTargetTitle": "Potwierdź wybór celu",
      "confirmSetTargetMessage": "Czy na pewno chcesz ustawić ten cel jako cel sekwencji?",
      "useNinaCache": "Użyj pamięci podręcznej NINA dla obrazu celu",
      "setSequnceTarget": "ustaw jako cel sekwencji",
      "search": {
        "title": "Szukaj",
        "placeholder": "Wprowadź szukaną frazę...",
        "objectTypes": {
          "Planet": "Planeta",
          "Comet": "Kometa",
          "StellariumObject": "Obiekt",
          "Star": "Gwiazda",
          "Moon": "Księżyc"
        }
      },
      "openFraminingModal": "Otwórz w asystencie kadrowania",
      "fovSettings": {
        "rotationAngle": "Obrót kamery",
        "fov": "Pole widzenia"
      },
      "getImageRotation": {
        "startCapture": "Określ obrót z kamery",
        "SolveRun": "Rozwiązanie płyty",
        "SolveError": "Błąd rozwiązywania obrazu"
      },
      "moveRotator": "Obróć kamerę",
      "infoTargetImage": "Jeśli obraz wyświetla się tylko na czarno, należy skonfigurować \"Offline Sky Map Cache\" w NINA lub wyłączyć opcję \"użyj pamięci podręcznej NINA\"",
      "useCenter": "Centruj",
      "useRotate": "Obróć"
    },
    "tutorial": {
      "previous": "Poprzedni",
      "next": "Następny",
      "skip": "Pomiń samouczek"
    },
    "settings": {
      "title": "Ustawienia",
      "add": "dodaj",
      "coordinates": "Współrzędne GPS",
      "save": "Zapisz",
      "infoSetLocationSync": "Najpierw ustaw synchronizację lokalizacji z montażem",
      "connection": "Ustawienia połączenia",
      "language": "Język",
      "image": {
        "title": "Ustawienia obrazu",
        "quality": "Jakość obrazu",
        "maxDimension": "Maks. rozmiar obrazu",
        "strech_factor": "Współczynnik rozciągnięcia",
        "black_clipping": "Przycinanie czerni",
        "debayern": "Debayer obrazu",
        "DebayeredHFR": "Debayered HFR",
        "UnlinkedStretch": "Niepołączone rozciągnięcie"
      },
      "debug": {
        "title": "Debugowanie",
        "activate": "Aktywuj tryb debugowania",
        "titel": "Debugowanie"
      },
      "notifications": {
        "title": "Powiadomienia",
        "enable": "Włącz",
        "sequence": "Sekwencja",
        "phd2": "PHD2"
      },
      "keepAwake": {
        "title": "Utrzymuj ekran aktywnym",
        "description": "Zapobiega przyciemnieniu lub blokowaniu urządzenia podczas otwartej aplikacji."
      },
      "beta": {
        "title": "Kanał aktualizacji beta"
      },
      "showTutorial": "Pokaż samouczek",
      "plugins": {
        "title": "Zarządzanie wtyczkami",
        "description": "Zarządzaj zainstalowanymi wtyczkami",
        "author": "Autor"
      },
      "system": {
        "title": "Sterowanie systemem",
        "description": "Kontroluj ponowne uruchomienie i wyłączenie systemu",
        "info": "Te działania wpłyną na cały system",
        "confirmation": "Potwierdź działanie",
        "confirmShutdown": "Czy na pewno chcesz wyłączyć system?",
        "confirmRestart": "Czy na pewno chcesz ponownie uruchomić system?"
      },
      "update": "Aktualizuj",
      "errors": {
        "instanceNameRequired": "Wymagana nazwa instancji",
        "invalidIPFormat": "Nieprawidłowy format IP",
        "invalidPortRange": "Nieprawidłowy zakres portu",
        "invalidInstance": "Nieprawidłowa instancja",
        "emptyFields": "Puste pola"
      },
      "general": "Ogólny",
      "plate_solver": {
        "ASTAPLocation": "ASTAP Location",
        "BlindFailoverEnabled": "Blind failover enabled",
        "ExposureTime": "Czas ekspozycji (y)",
        "Gain": "Gain",
        "MaxObjects": "Maksymalna liczba obiektów",
        "NumberOfAttempts": "Liczba prób",
        "ReattemptDelay": "Opóźnienie ponownej próby",
        "RotationTolerance": "Tolerancja obrotu (°)",
        "SearchRadius": "Promień wyszukiwania (°)",
        "Threshold": "Próg",
        "basic": "Podstawowe ustawienia",
        "retry": "Spróbuj ponownie ustawień",
        "search": "Ustawienia wyszukiwania",
        "title": "Plate solver settings"
      }
    },
    "connectEquipment": {
      "camera": {
        "name": "Kamera"
      },
      "connectAll": "Połącz wszystko",
      "disconnectAll": "Rozłącz wszystko",
      "connectAllError": "Błąd podczas łączenia wszystkich urządzeń",
      "disconnectAllError": "Błąd podczas rozłączania wszystkich urządzeń",
      "filter": {
        "name": "Koło filtrów"
      },
      "mount": {
        "name": "Montaż"
      },
      "focuser": {
        "name": "Focuser"
      },
      "rotator": {
        "name": "Rotator"
      },
      "guider": {
        "name": "Guider"
      },
      "safety": {
        "name": "Monitor bezpieczeństwa"
      },
      "flat": {
        "name": "Urządzenie flat"
      },
      "dome": {
        "name": "Kopuła"
      },
      "switch": {
        "name": "Przełącznik"
      },
      "weather": {
        "name": "Pogoda"
      },
      "info": {
        "title": "Info",
        "message": "Ręczne koło filtrów i ręczny rotator mogą być obecnie sterowane tylko przez NINA. Użyj \"Networked Filter Wheel\" z API dla koła filtrów"
      }
    },
    "lastLogs": {
      "timestamp": "Znacznik czasu",
      "level": "Poziom",
      "message": "Wiadomość",
      "download": "Pobierz"
    },
    "sequence": {
      "stats": "Statystyki",
      "noSequenceLoaded": "Nie załadowano sekwencji",
      "noSequenceData": "Brak dostępnych danych",
      "startSequence": "Rozpocznij sekwencję",
      "stopSequence": "Zatrzymaj sekwencję",
      "resetSequence": "Zresetuj sekwencję",
      "resetConfirmationTitle": "Potwierdź reset",
      "resetConfirmationMessage": "Czy na pewno chcesz zresetować sekwencję? Tej czynności nie można cofnąć.",
      "load_sequence": "Załaduj sekwencję z katalogu",
      "choose_sequence": "Wybierz sekwencję",
      "no_sequences_found": "Nie znaleziono sekwencji",
      "error_loading_sequences": "Błąd ładowania sekwencji",
      "error_loading_sequence": "Błąd ładowania sekwencji",
      "filter": "Filtr",
      "triggers": "Wyzwalacze",
      "expandAll": "Rozwiń wszystko",
      "collapseAll": "Zwiń wszystko",
      "details": {},
      "hfr": "HFR",
      "mean": "Średnia",
      "median": "Mediana",
      "stDev": "Odch. std.",
      "rmsText": "RMS",
      "monitor": {
        "settings": {
          "title": "Ustawienia widoku",
          "showImage": "Pokaż ostatni obraz",
          "showImageStats": "Pokaż statystyki ostatniego obrazu",
          "showImgStatsGraph": "Pokaż wykres HFR",
          "showGuiderAfGraph": "Pokaż wykres autofokusa",
          "display_status_under_image": "Pokaż status pod obrazem",
          "sequenceCurrentState": "Pokaż stan sekwencji"
        }
      },
      "graphControls": {
        "title": "Kontrolki Wykresu",
        "dataSources": "Źródła Danych",
        "source1": "Źródło 1",
        "source2": "Źródło 2",
        "reset": "Resetuj",
        "noDataAvailable": "Brak dostępnych danych",
        "timeDisplay": "Zakres Czasu"
      },
      "running": "W TRAKCIE",
      "imageHistory": "Historia obrazów",
      "duration": "Czas trwania",
      "temperatureShort": "Temp",
      "targetName": "Cel",
      "conditions": "Warunki",
      "info": {
        "header": "Info",
        "message": "Niestety twoja sekwencja nie może być edytowana. Nie wszystkie wtyczki sekwencji są obecnie obsługiwane. Jeśli chcesz nam pomóc, daj nam znać na GitHubie, których wtyczek używasz."
      },
      "info_general": {},
      "sort": {
        "sort": "Sortuj",
        "oldest": "najstarsze najpierw",
        "newest": "najnowsze najpierw"
      },
      "time": "Czas",
      "noRunningItems": "Sekwencja zatrzymana",
      "status": "Status sekwencji",
      "instructions": "Instrukcje",
      "HFRStDev": "HFR St. Dev",
      "Max": "Max",
      "Min": "Min",
      "totalExposureTime": {
        "Pictures": "Pictures",
        "title": "Total exposure time"
      }
    },
    "mount": {
      "title": "Montaż",
      "slew": "Obrót",
      "location_sync": {
        "title": "Ustawienia synchronizacji lokalizacji",
        "confirmationMessage": "Jeśli 'Location Sync' w NINA jest ustawione na 'Prompt', przed wysłaniem współrzędnych do teleskopu może pojawić się okno potwierdzenia. Aby tego uniknąć i umożliwić TNS automatyczne ustawianie współrzędnych, zalecamy zmianę ustawienia na 'Sync to Telescope'",
        "toTelescope": {
          "label": "Synchronizuj z teleskopem"
        },
        "toApplication": {
          "label": "Synchronizuj z aplikacją"
        },
        "noSync": {
          "label": "Brak synchronizacji"
        }
      },
      "control": {
        "park": "Parkuj",
        "unpark": "Odparkuj",
        "home": "Home",
        "set_as_park": "Ustaw jako pozycję parkowania",
        "trackingMode": "Tryb śledzenia",
        "manuellControl": "Sterowanie ręczne",
        "slewRate": "Prędkość obrotu °/s",
        "siderial": "Gwiezdny",
        "sync_coordinates_to_mount": "Synchronizuj współrzędne z montażem",
        "errors": {
          "unpark": "Błąd podczas odparkowania montażu",
          "tracking": "Błąd ustawiania trybu śledzenia"
        },
        "setLocationSyncToMount": "Ustaw \"Synchronizuj z teleskopem\""
      },
      "info": {
        "notConnected": "Proszę podłączyć montaż",
        "parked": "Zaparkowany",
        "unparked": "Odparkowany",
        "trackingActive": "Śledzenie jest aktywne",
        "trackingDisabled": "Śledzenie wyłączone",
        "slewing": "Montaż się obraca",
        "notSlewing": "Brak obrotu",
        "timeToMeridianFlip": "Czas do przerzutu przez meridian",
        "declination": "Dec",
        "rightAscension": "Ra",
        "Alt": "Alt",
        "Az": "Az"
      },
<<<<<<< HEAD
      "config": {
        "baudRate": "Szybkość transmisji",
        "connectionMode": "Tryb połączenia",
        "devicePort": "Port urządzenia",
        "ipAddress": "Adres IP",
        "settings": "Ustawienia montowania"
=======
      "settings": {
        "meridian_flip": {
          "AutoFocusAfterFlip": "Auto focus after flip",
          "MaxMinutesAfterMeridian": "Maks. minuty po południku",
          "MinutesAfterMeridian": "Minuty po południku",
          "PauseTimeBeforeMeridian": "Zatrzymaj czas przed południkiem",
          "Recenter": "Ostatnio",
          "RotateImageAfterFlip": "Rotate image after flip",
          "SettleTime": "Czas rozliczenia (y)",
          "basic": "Podstawowe ustawienia",
          "UseSideOfPier": "Use side of pier",
          "behavior": "Zachowanie",
          "post_flip_actions": "Działania po przewróceniu"
        },
        "telescope_settle_time": "Czas ustalenia po zaostrzeniu (s)",
        "meridian_flip_settings": "Ustawienia południka"
>>>>>>> 3bca5ff5
      }
    },
    "guider": {
      "notConnected": "Proszę podłączyć guider",
      "start": "Start",
      "startWithCal": "Start z kalibracją",
      "stop": "Stop",
      "rms_error": "Błąd RMS",
      "title": "Guider",
      "running": "W TRAKCIE",
      "statusLabel": "Status",
      "status": {
        "looping": "Pętla",
        "lostLock": "Utracono blokadę",
        "guiding": "Naprowadzanie",
        "stopped": "Zatrzymany",
        "calibrating": "Kalibracja",
        "unknown": "Nieznany"
      },
      "calibrationAssistant": {
        "title": "Asystent kalibracji",
        "info": "Asystent kalibracji pomaga optymalnie ustawić montaż do kalibracji i przeprowadzić dokładną kalibrację.",
        "positionSettings": "Ustawienia pozycji",
        "decOffset": "Przesunięcie Dec",
        "meridianOffset": "Przesunięcie meridianu",
        "direction": "Kierunek",
        "west": "Zachód",
        "east": "Wschód",
        "slewToPosition": "Obróć do pozycji",
        "startCalibration": "Rozpocznij kalibrację",
        "stopCalibration": "Zatrzymaj kalibrację",
        "positionCalculated": "Obliczono optymalną pozycję",
        "slewing": "Obrót do pozycji docelowej...",
        "slewComplete": "Obrót zakończony",
        "slewError": "Błąd podczas obrotu",
        "stopSlew": "Zatrzymaj obrót",
        "slewStopped": "Obrót zatrzymany",
        "calibrating": "Kalibracja w toku...",
        "calibrationComplete": "Kalibracja zakończona",
        "calibrationFailed": "Kalibracja nie powiodła się",
        "calibrationStopped": "Kalibracja zatrzymana",
        "calibrationError": "Błąd podczas kalibracji",
        "calibrationResult": "Wynik kalibracji",
        "quality": "Jakość",
        "goodCalibration": "Osiągnięto doskonałą kalibrację",
        "poorCalibration": "Kalibracja może być ulepszona. Spróbuj innej pozycji lub sprawdź swój sprzęt."
      },
      "phd2": {
        "Exposuretime": "Czas naświetlania",
        "ra": {
          "aggression": "RA: Agresja",
          "hysteresis": "RA: Histereza",
          "MinMove": "RA: Min ruch",
          "MaxMove": "RA: Max ruch",
          "predictive_weight": "RA: Waga predykcyjna",
          "reactive_weight": "RA: Waga reaktywna",
          "slope_weight": "RA: Waga nachylenia",
          "exp_factor": "RA: Współczynnik naświetlania"
        },
        "dec": {
          "aggression": "DEC: Agresja",
          "hysteresis": "DEC: Histereza",
          "MinMove": "DEC: Min ruch",
          "MaxMove": "DEC: Max ruch",
          "predictive_weight": "DEC: Waga predykcyjna",
          "reactive_weight": "DEC: Waga reaktywna",
          "slope_weight": "DEC: Waga nachylenia",
          "exp_factor": "DEC: Współczynnik naświetlania"
        },
        "profile": "Profil",
        "forceCalibration": "Wymuś kalibrację",
        "error": {
          "title": "Błąd PHD2",
          "star-lost-message": "Utracono gwiazdę"
        }
      },
      "ditherPixels": "Dither Pixels (px)",
      "ditherRAOnly": "Dithering tylko w RA",
      "guidingStartRetry": "Guiding Start Retry",
      "guidingStartTimeout": "Limit czasu rozpoczęcia prowadzenia (s)",
      "phd2Path": "Ścieżka PHD2",
      "phd2ServerHost": "Nazwa hosta serwera PHD2",
      "phd2ServerPort": "Port serwera PHD2",
      "roiPercentage": "Procent ROI potrzebny do znalezienia gwiazdy prowadzącej (%)",
      "settings": "Ustawienia przewodnika",
      "settlePixels": "Ustaw tolerancję pikseli (px)",
      "settleTime": "Minimalny czas osiadania (s)",
      "settleTimeout": "Ustalenie limitu czasu (s)"
    },
    "focuser": {
      "title": "Focuser",
      "new_position": "Nowa pozycja:",
      "move": "Przesuń",
      "start_autofocus": "Rozpocznij autofokus",
      "cancel_autofocus": "Anuluj autofokus",
      "autofocus_graph": "Wykres autofokusa",
      "autofocus_error": "Błąd autofokusa",
      "please_connect_focuser": "Proszę podłączyć focuser",
      "current_position": "Aktualna pozycja:",
      "temperature": "Temperatura:",
      "moving": "W ruchu",
      "stopped": "Zatrzymany",
      "autofocus_active": "Autofokus aktywny",
      "autofocus": "Autofokus",
      "last_autofocus": "Ostatni autofokus",
      "settings": {
        "ABSOLUTE": "Absolutny",
        "AutoFocusBinning": "Autofocus Binning",
        "AutoFocusDisableGuiding": "Disable Guiding During Autofocus",
        "AutoFocusFitFunction": "Strategia dopasowania krzywej",
        "AutoFocusInitialOffsetSteps": "Initial Offset Steps",
        "AutoFocusInnerCropRatio": "Inner Crop Ratio",
        "AutoFocusNumberOfFramesPerPoint": "Liczba klatek na punkt",
        "AutoFocusOuterCropRatio": "Zewnętrzny współczynnik przycięcia",
        "AutoFocusStepSize": "Rozmiar kroku",
        "AutoFocusTimeoutSeconds": "Autofocus Timeout (seconds)",
        "AutoFocusTotalNumberOfAttempts": "Całkowita liczba prób",
        "AutoFocusUseBrightestStars": "Użyj najjaśniejszych gwiazd",
        "BacklashCompensationModel": "Model kompensacji luzów",
        "BacklashIn": "Luz w",
        "BacklashOut": "Backlash Out",
        "FocuserSettleTime": "Czas osiadania focusera",
        "HYPERBOLIC": "Hiperboliczny",
        "OVERSHOOT": "Overshoot",
        "PARABOLIC": "Paraboliczny",
        "RSquaredThreshold": "R-Squared Threshold",
        "TRENDHYPERBOLIC": "Trend hiperboliczny",
        "TRENDLINES": "Linie trendu",
        "TRENDPARABOLIC": "Trend paraboliczny",
        "title": "Autofocus-Settings",
        "advanced": "Advanced",
        "backlash": "Backlash",
        "basic": "Ustawienia podstawowe",
        "crop_and_stars": "Crop"
      },
      "focus": "Focus"
    },
    "dome": {
      "title": "Kopuła",
      "azimuth": "Azymut",
      "slewing": "Obrót",
      "slewing_stopped": "Obrót zatrzymany",
      "following": "Podążanie",
      "following_stopped": "Podążanie zatrzymane",
      "at_home": "Home",
      "not_at_home": "Nie w pozycji home",
      "park": "Parkuj",
      "unpark": "Odparkuj",
      "shutter_close": "Roleta zamknięta",
      "shutter_open": "Roleta otwarta",
      "control": {
        "open": "Otwórz roletę",
        "close": "Zamknij roletę",
        "stop": "Zatrzymaj ruch rolety",
        "errors": {
          "open": "Błąd otwierania rolety",
          "close": "Błąd zamykania rolety",
          "stop": "Błąd zatrzymywania rolety",
          "park": "Błąd parkowania",
          "sync": "Błąd synchronizacji",
          "stop_slew": "Błąd zatrzymania obrotu",
          "home": "Błąd powrotu do home",
          "follow": "Błąd podążania za teleskopem"
        },
        "slew": "Obrót",
        "slew_label": "Obróć do stopni",
        "follow": "Kopuła podąża za teleskopem",
        "sync": "Synchronizuj z teleskopem",
        "park": "Parkuj",
        "home": "Home"
      },
      "please_connect_dome": "Proszę podłączyć kopułę",
      "is_sync": "Synchronizacja",
      "not_sync": "Brak synchronizacji"
    },
    "camera": {
      "connect": "Proszę podłączyć kamerę",
      "settings": "Ustawienia",
      "capture_running": "Trwa przechwytywanie",
      "exposure_time": "Czas naświetlania (s):",
      "gain_iso": "Wzmocnienie / ISO:",
      "name": "Nazwa kamery",
      "gain": "Wzmocnienie",
      "offset": "Offset",
      "temperature": "Temperatura (°C)",
      "standby": "Czuwanie",
      "cooler_on": "Chłodzenie włączone",
      "cooler_off": "Chłodzenie wyłączone",
      "dew_heater": "Grzałka rosy",
      "dew_heater_on": "Grzałka rosy włączona",
      "dew_heater_off": "Grzałka rosy wyłączona",
      "camera_cooling": "Chłodzenie kamery",
      "target_temperature": "Temperatura docelowa (°C)",
      "warm_up_time": "Czas nagrzewania (min)",
      "cooling_time": "Czas chłodzenia (min)",
      "binning_mode": "Binning",
      "readout_mode": "Tryb odczytu",
      "set_use_platesolve": "Użyj Platesolve",
      "chip_settings": {
        "title": "Ustawienia matrycy",
        "pixel_size": "Rozmiar piksela (μm)",
        "width": "Szerokość (px)",
        "height": "Wysokość (px)",
        "focal_length": "Ogniskowa (mm)"
      },
      "at_target_temp": "Przy temperaturze docelowej",
      "temperature_setpoint": "Zadana temperatura (°C)",
      "cooler_power": "Moc chłodzenia (%)",
      "camera_warming": "Nagrzewanie kamery",
      "cooler_status": "Status chłodzenia",
      "cooler_status_off": "WYŁ",
      "cooler_status_cooling": "Aktywne - Chłodzenie do",
      "cooler_status_holding": "Aktywne - Przy temp. docelowej",
      "cooler_status_warming": "Aktywne - Nagrzewanie do",
      "set_save_snapshot": "Zapisz snapshoty",
      "snapshotTargetName": "Nazwa celu",
      "set_use_solve_sync_to_mount": "Zsynchronizuj, aby zamontować"
    },
    "tppa": {
      "title": "Wyrównanie biegunowe trzypunktowe",
      "camera_mount_required": "Kamera musi być podłączona",
      "start_alignment": "Rozpocznij wyrównanie",
      "stop_alignment": "Zatrzymaj wyrównanie",
      "altitude_error": "Błąd wysokości:",
      "azimuth_error": "Błąd azymutu:",
      "total_error": "Błąd całkowity:",
      "error_values_missing": "Brakujące wartości błędów",
      "unknown_response_format": "Nieznany format odpowiedzi",
      "east": "Wschód",
      "west": "Zachód",
      "down": "Dół",
      "up": "Góra",
      "not_available": "Niedostępny",
      "running": "W TRAKCIE",
      "plate_solve_start": "Start rozwiązania płyty",
      "plate_solve_ok": "Rozwiązanie płyty udane",
      "plate_solve_error": "Błąd rozwiązania płyty",
      "slewing_first_position": "Obrót do pierwszej pozycji",
      "slewing_next_position": "Obrót do następnej pozycji",
      "capture_running": "Trwa naświetlanie",
      "last_messages": "Ostatnie wiadomości",
      "settings": {
        "title": "Ustawienia TPPA",
        "StartFromCurrentPosition": "Rozpocznij od aktualnej pozycji?",
        "DirectionEast": "Kierunek wschód",
        "camera_settings": "Ustawienia kamery",
        "camera_settings_hint": "Pozostaw puste dla domyślnych ustawień NINA",
        "exposure_time": "Czas naświetlania (s)",
        "gain": "Wzmocnienie",
        "nina_default": "Domyślne NINA",
        "ManualMode": "Tryb ręczny"
      },
      "error_modal": {},
      "tppa": "TPPA"
    },
    "slewAndCenter": {
      "title": "Obróć i wyśrodkuj",
      "LastSelectedImageSource_wrong": "Proszę wybrać offline sky map jako źródło obrazu w NINA / Framing",
      "ra": "RA:",
      "dec": "Dec:",
      "ra_placeholder": "RA 03:47:28.2",
      "dec_placeholder": "Dec +24:06:19",
      "slew": "Obróć",
      "slew_and_center": "Obróć i wyśrodkuj",
      "errors": {
        "invalidRAInput": "Nieprawidłowe dane wejściowe RA.",
        "invalidDECInput": "Nieprawidłowe dane wejściowe DEC.",
        "apiResponseError": "Błąd w odpowiedzi API:",
        "mountInfoError": "Błąd pobierania informacji o montażu:",
        "invalidAltInput": "Nieprawidłowe dane wejściowe Alt.",
        "invalidAzInput": "Nieprawidłowe dane wejściowe Az."
      },
      "visibleStars": "Wyszukiwanie widocznych gwiazd",
      "alt": "Alt:",
      "az": "Az:",
      "slew_modal": {
        "deviation_target": "Odchylenie od celu:"
      }
    },
    "filterwheel": {
      "title": "Koło filtrów",
      "filter": "Filtr:",
      "unknown": "Nieznany",
      "nofilteravailable": "Brak dostępnego filtra",
      "please_connect_filterwheel": "Proszę podłączyć koło filtrów",
      "currentFilter": "Aktualny filtr",
      "position": "Pozycja",
      "availableFilters": "Dostępne filtry",
      "settings": {
        "title": "Ustawienia filtrów"
      }
    },
    "rotator": {
      "title": "Rotator",
      "label": "Rotator",
      "move": "Przesuń",
      "control": "Sterowanie",
      "please_connect_rotator": "Proszę podłączyć rotator",
      "connected": "Połączony",
      "disconnected": "Rozłączony",
      "currentPosition": "Aktualna pozycja",
      "moving": "W ruchu",
      "stationary": "Stacjonarny",
      "stepSize": "Rozmiar kroku"
    },
    "flat": {
      "please_connect_flatDevice": "Proszę podłączyć urządzenie flat",
      "device_name": "Nazwa:",
      "cover_state": "Stan pokrywy:",
      "light_state": "Stan światła:",
      "brightness": "Jasność:",
      "toggle_light": "Światło:",
      "cover": {
        "close": "zamknij pokrywę",
        "open": "otwórz pokrywę"
      },
      "title": "Panel flat"
    },
    "flatassistant": {
      "title": "Asystent flat",
      "count": "Liczba",
      "exposure_time": "Czas naświetlania",
      "min_exposure_time": "Min czas naświetlania",
      "max_exposure_time": "Max czas naświetlania",
      "brightness": "Jasność",
      "min_brightness": "Min jasność",
      "max_brightness": "Max jasność",
      "histogram_mean_target": "Docelowa średnia histogramu",
      "mean_tolerance": "Tolerancja średniej",
      "completed_recordings": "Ukończone nagrania:",
      "start_auto_exposure": "Rozpocznij auto naświetlanie",
      "start_auto_brightness": "Rozpocznij auto jasność",
      "start_sky_flat": "Rozpocznij sky flat",
      "stop": "Stop",
      "auto_exposure": "Auto naświetlanie",
      "auto_brightness": "Auto jasność",
      "skyflat": "Skyflat",
      "button_slew_to_zenith": "Obróć do zenitu"
    },
    "weatherModal": {
      "weatherInformation": "Informacje o pogodzie",
      "metric": "Metryczny",
      "imperial": "Imperialny",
      "temperature": "Temperatura",
      "cloudCover": "Zachmurzenie",
      "wind": "Wiatr",
      "humidity": "Wilgotność",
      "pressure": "Ciśnienie",
      "skyTemperature": "Temperatura nieba",
      "skyQuality": "Jakość nieba",
      "rainRate": "Intensywność deszczu",
      "dewPoint": "Punkt rosy"
    },
    "switch": {
      "gauges": "Wskaźniki",
      "switch": "Przełącznik"
    },
    "stellarium": {
      "selected_object": {
        "title": "Wybrany obiekt",
        "ra": "RA",
        "dec": "DEC",
        "button_framing": "przejdź do kadrowania"
      },
      "datetime": {
        "title": "Data i czas",
        "date": "Data",
        "time": "Czas",
        "now": "Teraz",
        "speed": "Prędkość"
      },
      "mount_position": {},
      "settings": {
        "constellations_lines_visible": "Pokaż konstelacje",
        "azimuthal_lines_visible": "Pokaż linie azymutalne",
        "equatorial_lines_visible": "Pokaż linie równikowe",
        "meridian_lines_visible": "Pokaż meridian",
        "ecliptic_lines_visible": "Pokaż ekliptykę",
        "atmosphere_visible": "Pokaż atmosferę",
        "landscapes_visible": "Pokaż krajobrazy",
        "dsos_visible": "Obiekty Deep Sky (Messier, NGC)",
        "title": "Ustawienia"
      }
    },
    "profile": {
      "label": "Profil:"
    },
    "notifications": {
      "modal": {
        "title": "Konfiguruj powiadomienia",
        "description": "Proszę udzielić pozwolenia na otrzymywanie powiadomień o zdarzeniach sekwencji."
      }
    },
    "fav_target": {
      "table": {
        "name": "Nazwa",
        "ra": "RA",
        "dec": "DEC",
        "load": "Załaduj",
        "remove": "Usuń",
        "rotation": "Obrót"
      },
      "modal_sequence": {
        "titel": "Sekwencja"
      },
      "modal_sequence_ok": {
        "message": "Cel ustawiony"
      },
      "modal_sequence_error": {
        "message": "Nie załadowano sekwencji"
      },
      "enter_name": "Wprowadź nazwę",
      "no_fav": "Brak zapisanych ulubionych",
      "titel": "Ulubione"
    },
    "helpers": {
      "imageModal": {
        "no_image": "Brak dostępnych danych obrazu"
      }
    }
  },
  "plugins": {
    "common": {
      "initializing": "Inicjalizacja...",
      "outdated": {
        "title": "Wtyczka przestarzała",
        "message": "Wtyczka TouchNStars w NINA jest przestarzała i wymaga aktualizacji.",
        "required": "Wymagana wersja",
        "current": "Aktualna wersja"
      }
    },
    "logfileCollector": {
      "title": "Kolektor plików dziennika",
      "intro": "Zbierz najnowsze logi TNS (w tym debug) i prześlij je do skonfigurowanego punktu końcowego.",
      "descriptionLabel": "Opis (opcjonalnie)",
      "descriptionPlaceholder": "Opisz problem do zbadania...",
      "lastToken": "Wygenerowany token",
      "submissionHistory": "Historia przesyłania",
      "confirmClearAll": "Czy na pewno chcesz wyczyścić całą historię przesyłania?",
      "actions": {
        "collectUpload": "Zbierz i prześlij",
        "uploading": "Przesyłanie…",
        "copyToken": "Kopiuj",
        "remove": "Usuń",
        "clearAll": "Wyczyść wszystko"
      },
      "submissionFields": {
        "date": "Data",
        "filename": "Nazwa pliku",
        "token": "Token"
      },
      "result": {
        "success": "Przesyłanie udane",
        "failed": "Przesyłanie nie powiodło się",
        "failedWithStatus": "Przesyłanie nie powiodło się ({status})",
        "tokenCopied": "Token skopiowany do schowka",
        "tokenCopyFailed": "Nie udało się skopiować tokenu",
        "submissionRemoved": "Przesłanie usunięte",
        "allSubmissionsCleared": "Wszystkie przesłania wyczyszczone"
      }
    },
    "telescopius": {
      "title": "Telescopius",
      "offlineInfo": "Ładuje osobiste listy celów z telescopius.com i przechowuje je lokalnie dla dostępności offline.",
      "landing": {
        "title": "Wtyczka Telescopius",
        "subtitle": "Przenieś swoje obiekty docelowe z Telescopius.com bezpośrednio do Touch'N'Stars",
        "whatIsPlugin": {
          "title": "Czym jest ta wtyczka?",
          "description": "Załaduj zapisane obiekty docelowe z Telescopius.com bezpośrednio do Touch'N'Stars i użyj ich do nawigacji i kadrowania.",
          "features": {
            "loadLists": "Załaduj listy celów z Telescopius.com",
            "navigate": "Nawiguj bezpośrednio do obiektów",
            "framingAssistant": "Użyj asystenta kadrowania",
            "offlineCache": "Pamięć podręczna offline dla szybkiego dostępu"
          }
        },
        "whatIsTelecopius": {
          "title": "Czym jest Telescopius?",
          "description": "Telescopius to kompleksowa platforma astronomiczna do odkrywania i planowania obserwacji astronomicznych.",
          "features": {
            "database": "Obszerna baza danych obiektów",
            "lists": "Spersonalizowane listy celów",
            "planning": "Planowanie obserwacji",
            "community": "Społeczność i dzielenie się"
          },
          "visitWebsite": "Odwiedź Telescopius.com"
        },
        "mainFeatures": {
          "title": "Główne funkcje",
          "description": "Płynna integracja między Telescopius a Touch'N'Stars:",
          "features": {
            "autoImport": "Automatyczny import: Wszystkie listy celów naraz",
            "smartCache": "Inteligentna pamięć podręczna: Szybki dostęp offline",
            "directNavigation": "Bezpośrednia nawigacja: Obrót jednym kliknięciem",
            "framingIntegration": "Integracja kadrowania: Wykorzystuje istniejące narzędzia",
            "locationBased": "Oparte na lokalizacji: Uwzględnia twoją lokalizację"
          }
        },
        "apiSetup": {
          "title": "Skonfiguruj klucz API",
          "description": "Wykonaj te proste kroki, aby skonfigurować wtyczkę:",
          "step1": {
            "title": "Utwórz konto Telescopius",
            "description": "Jeśli nie masz jeszcze konta, zarejestruj się za darmo:",
            "button": "Zarejestruj się za darmo"
          },
          "step2": {
            "title": "Poproś o klucz API",
            "description": "Zaloguj się i przejdź do Ustawienia → API, aby otrzymać swój osobisty klucz:",
            "button": "Poproś o klucz API"
          },
          "step3": {
            "title": "Skonfiguruj klucz API",
            "description": "Podczas tworzenia klucza API użyj tych ustawień:",
            "config": {
              "name": "Nazwa",
              "nameValue": "Dowolna nazwa (np. Touch N Stars)",
              "description": "Opis",
              "descriptionValue": "Dowolny opis (np. API dla TNS)",
              "accessType": "Typ dostępu",
              "accessTypeValue": "Wybierz Serwer",
              "ipLimit": "Ogranicz dostęp do tych adresów IP",
              "ipLimitValue": "Pozostaw puste"
            }
          },
          "step4": {
            "title": "Wprowadź klucz API",
            "description": "Kliknij poniżej \"Konfiguruj klucz API\" i wprowadź swój klucz:",
            "button": "Konfiguruj klucz API"
          },
          "security": {
            "title": "Bezpieczeństwo",
            "description": "Twój klucz API jest przechowywany tylko lokalnie na twoim urządzeniu i nigdy nie jest udostępniany innym. Możesz go usunąć w dowolnym momencie."
          }
        }
      },
      "apiKey": {
        "title": "Klucz API Telescopius",
        "description": "Aby użyć Telescopius, potrzebujesz klucza API. Możesz go uzyskać na stronie Telescopius:",
        "linkText": "→ Poproś o klucz API Telescopius",
        "securityNote": "Klucz API jest przechowywany na serwerze i używany tylko dla żądań Telescopius.",
        "placeholder": "Wprowadź swój klucz API Telescopius...",
        "configured": "Klucz API jest już skonfigurowany",
        "save": "Zapisz",
        "delete": "Usuń",
        "cancel": "Anuluj",
        "configure": "Konfiguruj klucz API",
        "required": "Wymagany klucz API",
        "errors": {
          "saveFailed": "Nie można zapisać klucza API.",
          "deleteFailed": "Nie można usunąć klucza API."
        },
        "loadFromTelescopius": "odśwież"
      },
      "targetLists": {
        "noListsTitle": "Brak zapisanych list celów",
        "noListsDescription": "Nie znaleziono jeszcze list celów na twoim koncie Telescopius.",
        "noListsHint": "Utwórz listy celów na telescopius.com, a następnie załaduj je ponownie tutaj.",
        "editOnTelescopius": "Edytuj listy w Telescopius",
        "dataFrom": "Dane z",
        "connectionError": "Połączenie z Telescopius nie powiodło się. Komputer z NINA wymaga połączenia internetowego i przynajmniej jedna lista celów musi istnieć w Telescopius."
      }
    },
    "webcam": {
      "title": "Ustawienia kamery internetowej",
      "snapshotUrl": "URL zrzutu",
      "snapshotUrlDescription": "URL zrzutu to bezpośredni link do pojedynczego obrazu z twojej kamery internetowej/kamery IP. Ten URL powinien zwracać bezpośrednio obraz JPEG/PNG, a nie stronę HTML lub strumień.",
      "snapshotUrlExamples": "Przykłady:",
      "refreshInterval": "Interwał odświeżania",
      "displayOptions": "Opcje wyświetlania",
      "autoRefresh": "Auto odświeżanie",
      "status": "Status",
      "connected": "Połączony",
      "disconnected": "Rozłączony",
      "error": "Błąd",
      "lastUpdate": "Ostatnia aktualizacja",
      "startAuto": "Uruchom auto",
      "stopAuto": "Zatrzymaj auto",
      "settings": "Ustawienia",
      "reset": "Resetuj",
      "close": "Zamknij",
      "resetConfirm": "Czy na pewno chcesz zresetować wszystkie ustawienia kamery internetowej?",
      "liveView": "Podgląd na żywo",
      "noImageAvailable": "Brak dostępnego obrazu",
      "configureUrl": "Skonfiguruj URL zrzutu i pobierz obraz",
      "loadingImage": "Ładowanie obrazu...",
      "errors": {}
    },
    "sequenceCreator": {
      "title": "Kreator sekwencji N.I.N.A",
      "subtitle": "Twórz profesjonalne sekwencje astrofotograficzne",
      "toolbar": {
        "undo": "Cofnij",
        "redo": "Ponów",
        "loadBasicSequence": "Załaduj sekwencję podstawową",
        "clearSequence": "Wyczyść sekwencję",
        "saveAsDefault": "Zapisz jako domyślną",
        "saveAsDefaultSuccess": "Zapisano jako sekwencję domyślną!",
        "sendToNina": "Zastosuj sekwencję",
        "sending": "Wysyłanie...",
        "sent": "Wysłano!",
        "sendErrorTitle": "Błąd wysyłania do N.I.N.A",
        "sendSuccessMessage": "Sekwencja pomyślnie wysłana do N.I.N.A!",
        "validSequence": "Sekwencja jest prawidłowa i może być zastosowana",
        "invalidSequence": "Dodaj ustawienia celu i Smart Exposure, aby utworzyć prawidłową sekwencję"
      },
      "confirmations": {
        "title": "Potwierdzenie",
        "clearSequence": "Czy na pewno chcesz wyczyścić całą sekwencję? Tej czynności nie można cofnąć.",
        "saveAsDefault": "Czy na pewno chcesz zapisać bieżącą sekwencję jako domyślną? Spowoduje to nadpisanie poprzedniej sekwencji domyślnej.",
        "loadBasicSequence": "Czy na pewno chcesz załadować sekwencję podstawową? Spowoduje to nadpisanie bieżącej sekwencji.",
        "removeAction": "Usunąć akcję \"{actionName}\"?",
        "navigateToSequence": "Czy chcesz teraz przełączyć się na stronę sekwencji?"
      },
      "containers": {
        "startSequence": {
          "title": "Sekwencja startowa",
          "description": "Akcje wykonywane na początku sesji",
          "emptyTitle": "Brak akcji startowych",
          "emptyDescription": "Dodaj akcje, aby przygotować sprzęt do obrazowania"
        },
        "targetSequence": {
          "title": "Sekwencja celu",
          "description": "Główna sekwencja obrazowania dla twojego celu",
          "emptyTitle": "Brak akcji celu",
          "emptyDescription": "Dodaj akcje obrazowania dla twojego celu"
        },
        "endSequence": {
          "title": "Sekwencja końcowa",
          "description": "Akcje wykonywane na końcu sesji",
          "emptyTitle": "Brak akcji końcowych",
          "emptyDescription": "Dodaj akcje, aby bezpiecznie wyłączyć sprzęt"
        },
        "noActions": "Brak akcji",
        "addActionsToContainer": "Dodaj akcje do tego kontenera",
        "addAction": "Dodaj akcję"
      },
      "actions": {
        "disabled": "Wyłączone",
        "enabled": "Włączone",
        "closeEditor": "Zamknij edytor",
        "editParameters": "Edytuj parametry",
        "moveUp": "Przesuń w górę",
        "moveDown": "Przesuń w dół",
        "duplicateAction": "Duplikuj akcję",
        "removeAction": "Usuń akcję",
        "clickToRename": "Kliknij, aby zmienić nazwę",
        "actionParameters": "Parametry akcji",
        "changesSaveAutomatically": "Zmiany zapisują się automatycznie",
        "min": "Min:",
        "max": "Max:",
        "yes": "Tak",
        "no": "Nie",
        "notSet": "Nie ustawiono",
        "noConfigurableParameters": "Ta akcja nie ma konfigurowalnych parametrów.",
        "actionId": "ID akcji",
        "category": "Kategoria",
        "parameters": "Parametry",
        "unparkTelescope": {
          "name": "Odparkuj teleskop",
          "description": "Odparkuj montaż teleskopu"
        },
        "coolCamera": {
          "name": "Chłodzenie kamery",
          "description": "Ochłodź kamerę do określonej temperatury",
          "temperatureLabel": "Temperatura (°C)",
          "temperatureTooltip": "Temperatura docelowa dla chłodzenia kamery",
          "durationLabel": "Czas chłodzenia (minuty)",
          "durationTooltip": "Czas aktywnego chłodzenia kamery (0 = chłodzenie do osiągnięcia temperatury)"
        },
        "targetSettings": {
          "name": "Ustawienia celu",
          "description": "Zdefiniuj współrzędne i ustawienia celu",
          "targetNameLabel": "Nazwa celu",
          "targetNameTooltip": "Nazwa obiektu niebieskiego",
          "raLabel": "Rektascensja",
          "raTooltip": "RA w formacie HH:MM:SS",
          "decLabel": "Deklinacja",
          "decTooltip": "Dec w formacie DD:MM:SS",
          "positionAngleLabel": "Kąt pozycyjny (°)",
          "positionAngleTooltip": "Kąt obrotu kamery"
        },
        "slewToTarget": {
          "name": "Obróć do celu",
          "description": "Nawiguj do celu z różnymi opcjami",
          "slewModeLabel": "Tryb obrotu",
          "slewModeTooltip": "Wybierz sposób nawigacji do celu"
        },
        "runAutofocus": {
          "name": "Uruchom autofokus",
          "description": "Wykonaj procedurę automatycznego ogniskowania"
        },
        "startGuiding": {
          "name": "Rozpocznij naprowadzanie",
          "description": "Uruchom system automatycznego naprowadzania",
          "forceCalibrationLabel": "Wymuś kalibrację",
          "forceCalibrationTooltip": "Wymuś nową kalibrację guidera"
        },
        "smartExposure": {
          "name": "Smart Exposure (Obrazowanie)",
          "description": "Inteligentna sekwencja naświetlania z ditheringiem i wyzwalaczami",
          "exposureTimeLabel": "Czas naświetlania (s)",
          "exposureTimeTooltip": "Czas trwania każdego naświetlenia",
          "gainLabel": "Wzmocnienie",
          "gainTooltip": "Ustawienie wzmocnienia kamery",
          "offsetLabel": "Offset",
          "offsetTooltip": "Ustawienie offsetu kamery",
          "binningLabel": "Binning",
          "binningTooltip": "Tryb binningu pikseli",
          "filterLabel": "Filtr",
          "filterTooltip": "Wybór koła filtrów",
          "imageTypeLabel": "Typ obrazu",
          "imageTypeTooltip": "Typ naświetlenia do przechwycenia",
          "countLabel": "Liczba obrazów",
          "countTooltip": "Liczba naświetleń do wykonania",
          "ditherAfterLabel": "Dithering po N naświetleniach",
          "ditherAfterTooltip": "Częstotliwość ditheringu"
        },
        "stopGuiding": {
          "name": "Zatrzymaj naprowadzanie",
          "description": "Zatrzymaj system automatycznego naprowadzania"
        },
        "warmCamera": {
          "name": "Nagrzej kamerę",
          "description": "Nagrzej kamerę",
          "durationLabel": "Czas nagrzewania (minuty)",
          "durationTooltip": "Czas aktywnego nagrzewania kamery (0 = nagrzej do temperatury otoczenia)"
        },
        "findHome": {
          "name": "Znajdź pozycję home",
          "description": "Przesuń teleskop do pozycji home"
        },
        "parkTelescope": {
          "name": "Zaparkuj teleskop",
          "description": "Zaparkuj montaż teleskopu"
        }
      },
      "actionLibrary": {
        "title": "Biblioteka akcji",
        "description": "Kliknij, aby dodać akcje do kontenerów",
        "startActions": "🚀 Akcje startowe",
        "targetActions": "🎯 Akcje celu",
        "endActions": "🏁 Akcje końcowe"
      },
      "exportModal": {
        "buttons": {},
        "messages": {},
        "jsonPreview": {
          "sequenceJsonExport": "Eksport JSON sekwencji",
          "previewDescription": "Podgląd i pobierz swoją sekwencję jako plik JSON",
          "totalActions": "Łączna liczba akcji",
          "enabled": "Włączone",
          "categories": "Kategorie",
          "estimatedDuration": "Szac. czas trwania",
          "filenamePrompt": "Wprowadź nazwę pliku...",
          "copyJson": "Kopiuj JSON",
          "copied": "Skopiowano!",
          "downloadJson": "Pobierz JSON"
        },
        "howToUse": {}
      },
      "targetSearch": {
        "searchLabel": "Szukaj celu",
        "searchDescription": "Wyszukaj obiekty deep-sky, planety lub gwiazdy i automatycznie przejmij współrzędne",
        "placeholder": "Wprowadź nazwę obiektu (np. M31, NGC 1234, Mars)...",
        "objectTypes": {
          "DSO": "Obiekt Deep-Sky",
          "Planet": "Planeta",
          "Star": "Gwiazda",
          "Moon": "Księżyc",
          "Comet": "Kometa"
        }
      },
      "settings": {
        "title": "Przerzut przez meridian",
        "enableMeridianFlip": "Włącz przerzut przez meridian"
      }
    },
    "livestack": {
      "not_available": "Nie znaleziono Livestack. Najpierw zainstaluj wtyczkę Livestack w NINA.",
      "beta_note": "Ta wtyczka jest nadal w fazie rozwoju i może zawierać błędy!",
      "target": "Cel",
      "available_filters": "Dostępne filtry",
      "no_image_available": "Brak dostępnego obrazu",
      "start_and_select_filter": "Uruchom livestack i wybierz filtr, aby zobaczyć obrazy",
      "no_filter": "Brak filtra",
      "no_filters_available": "Brak dostępnych filtrów dla tego celu",
      "no_target": "No target",
      "configuration_title": "Livestack Settings",
      "drag_hint": "Drag",
      "show_rgb_only": "Show RGB composition only",
      "track_stack_updates": "Always show the latest stack",
      "empty_option": "Empty",
      "image_alt": "Livestack image - {filter}",
      "loading_image": "Loading livestack image...",
      "errors": {
        "start_failed": "Failed to start livestack",
        "start_exception": "Error starting livestack: {message}",
        "stop_failed": "Failed to stop livestack",
        "stop_exception": "Error stopping livestack: {message}",
        "loading_image": "Error loading image: {message}",
        "failed_to_load": "Failed to load livestack image",
        "api_version_required": "API version {version} or higher required"
      }
    },
    "shortcuts": {
      "title": "Sequence-Shortcuts",
      "addNew": "New Shortcut",
      "autoStart": "Sekwencja automatycznego startu",
      "autoStartDescription": "Automatycznie rozpocznij sekwencję po załadowaniu",
      "autoStartEnabled": "Włączono automatyczne uruchamianie",
      "cancel": "Cancel",
      "color": "Kolor",
      "confirmDelete": "Delete Shortcut?",
      "confirmDeleteMessage": "Are you sure you want to delete \"{phrase}\"? This action cannot be undone.",
      "confirmDeleteTitle": "Usuń skrót",
      "create": "Tworzyć",
      "delete": "Usuwać",
      "createFirst": "Utwórz pierwszy skrót",
      "deleteShortcut": "Usuń skrót",
      "description": "Szybki dostęp do ładowania i uruchamiania sekwencji N.I.N.A",
      "edit": "Redagować",
      "editShortcut": "Edytuj skrót",
      "errors": {
        "deleteFailed": "Nie udało się usunąć skrótu",
        "executeFailed": "Nie udało się wykonać skrótu",
        "loadFailed": "Nie udało się załadować skrótów",
        "nameRequired": "Nazwa skrótu jest wymagana",
        "saveFailed": "Nie udało się zapisać skrótu",
        "sequenceLoadFailed": "Nie udało się załadować sekwencji",
        "sequenceRequired": "Proszę wybrać sekwencję"
      },
      "execute": "Wykonać",
      "icon": "Ikona",
      "loadingSequences": "Ładowanie sekwencji...",
      "manualExecution": "Wykonanie ręczne",
      "menu": "Menu",
      "newShortcut": "Nowy skrót",
      "noSequencesAvailable": "Brak dostępnych sekwencji",
      "noShortcuts": "Nie utworzono jeszcze żadnych skrótów",
      "noShortcutsDescription": "Twórz skróty, aby szybko ładować swoje ulubione sekwencje",
      "phrase": "Nazwa skrótu",
      "phrasePlaceholder": "np. sesja M31",
      "refreshSequences": "Odśwież listę",
      "selectColor": "Wybierz kolor",
      "selectIcon": "Wybierz ikonę",
      "selectSequence": "Wybierz sekwencję...",
      "sequenceFile": "Plik sekwencji",
      "shortcutName": "Nazwa skrótu",
      "shortcutNamePlaceholder": "np. sesja M31",
      "success": {
        "created": "Skrót został utworzony pomyślnie",
        "deleted": "Skrót został pomyślnie usunięty",
        "updated": "Skrót został pomyślnie zaktualizowany"
      },
      "update": "Aktualizacja"
    }
  },
  "dialogs": {
    "plateSolving": {
      "time": "Czas",
      "status": "Stan",
      "error": "Odległość Błędu",
      "rotation": "Rotacja"
    }
  },
  "loading": "załadunek"
}<|MERGE_RESOLUTION|>--- conflicted
+++ resolved
@@ -362,14 +362,6 @@
         "Alt": "Alt",
         "Az": "Az"
       },
-<<<<<<< HEAD
-      "config": {
-        "baudRate": "Szybkość transmisji",
-        "connectionMode": "Tryb połączenia",
-        "devicePort": "Port urządzenia",
-        "ipAddress": "Adres IP",
-        "settings": "Ustawienia montowania"
-=======
       "settings": {
         "meridian_flip": {
           "AutoFocusAfterFlip": "Auto focus after flip",
@@ -386,7 +378,13 @@
         },
         "telescope_settle_time": "Czas ustalenia po zaostrzeniu (s)",
         "meridian_flip_settings": "Ustawienia południka"
->>>>>>> 3bca5ff5
+      },
+      "config": {
+        "baudRate": "Szybkość transmisji",
+        "connectionMode": "Tryb połączenia",
+        "devicePort": "Port urządzenia",
+        "ipAddress": "Adres IP",
+        "settings": "Ustawienia montowania"
       }
     },
     "guider": {
