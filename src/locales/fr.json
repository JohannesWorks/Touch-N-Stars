{
  "common": {
    "cancel": "Annuler",
    "confirm": "Confirmer",
    "close": "Fermer"
  },
  "general": {
    "cancel": "Annuler",
    "confirm": "Confirmer"
  },
  "pages": {
    "equipment": {
      "title": "Contrôle des Équipements"
    }
  },
  "app": {
    "title": "Touch'N'Stars",
    "connection_error_toast": {
      "title": "Erreur de connexion",
      "message_api": "Le plugin API n'est pas disponible. \nVeuillez vérifier les paramètres de NINA",
      "message_api_version": "Le plugin API est trop vieux. \nVeuillez effectuer une mise à jour",
      "message_tns": "Le plugin TouchNStars n'est pas disponible. \nVeuillez vérifier les paramètres de NINA",
      "message_tns_version": "Le plugin Touch N Stars est trop ancien. Veuillez effectuer une mise à jour"
    }
  },
  "whatsnew": {
    "title": "Quoi de neuf",
    "loading": "Chargement…"
  },
  "setup": {
    "welcome": "Bienvenue dans Touch'N'Stars",
    "description": "Commençons par un rapide paramétrage",
    "selectLanguage": "Choisissez la langue",
    "gpsConfiguration": "Configuration des coordonnées GPS",
    "completeSetup": "Paramétrage terminé",
    "instanceConfiguration": "détails de connexion N.I.N.A.",
    "InfoAppsTitel": "Wiki",
    "check_wki": "Vous pouvez trouver des instructions détaillées dans notre wiki"
  },
  "components": {
    "framing": {
      "confirmSetTargetTitle": "Confirmer la sélection de la cible",
      "confirmSetTargetMessage": "Êtes-vous sûr de choisir cette nouvelle cible?",
      "useNinaCache": "Utiliser le cache NINA pour cette image de la cible",
      "setSequnceTarget": "Sélectionner cette cible pour la séquence",
      "search": {
        "title": "Chercher",
        "placeholder": "Entrer un élément de recherche...",
        "objectTypes": {
          "Planet": "Planète",
          "Comet": "Comète",
          "StellariumObject": "Objet",
          "Star": "Étoile",
          "Moon": "Lune"
        }
      },
      "openFraminingModal": "Ouvert dans un cadrage",
      "fovSettings": {
        "rotationAngle": "Rotation de la caméra",
        "fov": "Champ de vision"
      },
      "getImageRotation": {
        "startCapture": "Déterminer la rotation de la caméra",
        "SolveRun": "Platesolve",
        "SolveError": "Erreur de résolution d'image"
      },
      "moveRotator": "Rotation de la caméra",
      "infoTargetImage": "Si l'image n'est affichée qu'en noir, le «cache de carte du ciel hors ligne» doit être configuré dans NINA ou l'option «Utiliser NINA Cache» doit être désactivée",
      "useCenter": "Centrer",
      "useRotate": "Tourner"
    },
    "tutorial": {
      "previous": "Précédent",
      "next": "Suivant",
      "skip": "Sauter le tutoriel"
    },
    "settings": {
      "title": "Paramètres",
      "add": "ajouter",
      "coordinates": "Coordonnées GPS",
      "save": "Enregistrer",
      "infoSetLocationSync": "Veuillez d'abord définir la synchronisation de localisation sur la monture",
      "connection": "Paramètres de connexion",
      "language": "Langue",
      "image": {
        "title": "Paramètres d'image",
        "quality": "Qualité d'image",
        "strech_factor": "Facteur d'étirement",
        "black_clipping": "Écrêtage noir",
        "debayern": "Image de débayeur",
        "DebayeredHFR": "Débayé HFR",
        "UnlinkedStretch": "Étirement non lié"
      },
      "debug": {
        "title": "Débogage",
        "activate": "Activer le mode débogage",
        "titel": ""
      },
      "notifications": {
        "title": "Notifications",
        "enable": "Activer",
        "sequence": "Séquence",
        "phd2": "PHD2"
      },
      "keepAwake": {
        "title": "Garder l'écran éveillé",
        "description": "Empêchez l'appareil de se grader ou de se verrouiller pendant que l'application est ouverte."
      },
      "showTutorial": "Afficher le tutoriel",
      "plugins": {
        "title": "Gestion des plugins",
        "description": "Gérer les plugins installés",
        "author": "Auteur"
      },
      "system": {
        "title": "Contrôles système",
        "description": "Contrôler le redémarrage et l'arrêt du système",
        "info": "Ces actions affecteront l'ensemble du système",
        "confirmation": "Confirmer l'action",
        "confirmShutdown": "Êtes-vous sûr de vouloir arrêter le système ?",
        "confirmRestart": "Êtes-vous sûr de vouloir redémarrer le système ?"
      },
      "update": "Mettre à jour",
      "errors": {
        "instanceNameRequired": "Le nom de l'instance est requis",
        "invalidIPFormat": "Format IP invalide",
        "invalidPortRange": "Plage de port invalide",
        "invalidInstance": "Instance invalide",
        "emptyFields": "Champs vides"
      }
    },
    "connectEquipment": {
      "camera": {
        "name": "Caméra"
      },
      "connectAll": "Connecter tout",
      "disconnectAll": "Déconnecter tout",
      "connectAllError": "Erreur de connexion de tous les équipements",
      "disconnectAllError": "Erreur de déconnexion de tous les équipements",
      "filter": {
        "name": "Roue à filtres"
      },
      "mount": {
        "name": "Monture"
      },
      "focuser": {
        "name": "Focaliseur"
      },
      "rotator": {
        "name": "Rotateur"
      },
      "guider": {
        "name": "Guideur"
      },
      "safety": {
        "name": "Moniteur de sécurité"
      },
      "flat": {
        "name": "Dispositif de flat"
      },
      "dome": {
        "name": "Dôme"
      },
      "switch": {
        "name": "Commutateur"
      },
      "weather": {
        "name": "Météo"
      },
      "info": {
        "title": "Informations",
        "message": "La roue filtrante manuelle et le rotateur manuel ne peuvent actuellement être contrôlés que via NINA. \nUtilisez la «Networked Filter Wheel» de l'API pour la roue filtrante"
      }
    },
    "lastLogs": {
      "timestamp": "Horodatage",
      "level": "Niveau",
      "message": "Message",
      "download": "Télécharger"
    },
    "navigation": {},
    "sequence": {
      "stats": "Statistiques",
      "noSequenceLoaded": "Aucune séquence chargée",
      "noSequenceData": "Aucune donnée disponible",
      "startSequence": "Lancer la séquence",
      "stopSequence": "Arrêter la séquence",
      "resetSequence": "Remettre à zéro la séquence",
      "resetConfirmationTitle": "Confirmer la remise à zéro",
      "resetConfirmationMessage": "Êtes-vous sûr de vouloir remettre à zéro la séquence? Cette action ne peut être annulée.",
      "load_sequence": "Charger la séquence depuis le répertoire",
      "choose_sequence": "Choisir une séquence",
      "no_sequences_found": "Aucune séquence trouvée",
      "error_loading_sequences": "Erreur lors du chargement des séquences",
      "error_loading_sequence": "Erreur lors du chargement de la séquence",
      "filter": "Filtre",
      "triggers": "Déclencheurs",
      "expandAll": "Tout développer",
      "collapseAll": "Tout réduire",
      "details": {},
      "hfr": "HFR",
      "mean": "Moyenne",
      "median": "Médiane",
      "stDev": "Écart type",
      "rmsText": "RMS",
      "monitor": {
        "settings": {
          "title": "Paramètres de visualisation",
          "showImage": "Montrer la dernière image",
          "showImageStats": "Montrer les statistiques de la dernière image",
          "showImgStatsGraph": "Montrer le graphique HFR",
          "showGuiderAfGraph": "Montrer le graphique d'autofocus",
          "display_status_under_image": "Afficher le statut sous l'image"
        }
      },
      "running": "EN COURS D'EXÉCUTION",
      "imageHistory": "Historique des images",
      "duration": "Durée",
      "temperatureShort": "Temp",
      "conditions": "Conditions",
      "info": {
        "header": "Informations",
        "message": "Malheureusement, votre séquence ne peut pas être modifiée. \nTous les plugins de séquence ne sont pas actuellement pris en charge. \nSi vous voulez nous aider, faites-nous savoir sur GitHub quels plugins vous utilisez."
      },
      "info_general": {},
      "sort": {
        "sort": "Trier",
        "oldest": "le plus ancien en premier",
        "newest": "le plus récent en premier"
      },
      "time": "Temps",
      "sequence_control": ""
    },
    "mount": {
      "title": "Monture",
      "slew": "Déplacer",
      "location_sync": {
        "title": "Paramètres de synchronisation de l'emplacement",
        "confirmationMessage": "Si «Synchronisation de l'emplacement» dans NINA est défini sur «Invite», une fenêtre de confirmation peut apparaître avant que les coordonnées ne soient envoyées au télescope. \nPour éviter cela et permettre à TNS de définir automatiquement les coordonnées, nous vous recommandons de modifier le paramètre en «Synchroniser au télescope»",
        "toTelescope": {
          "label": "Synchroniser au télescope"
        },
        "toApplication": {
          "label": "Synchroniser à l'application"
        },
        "noSync": {
          "label": "Pas de synchronisation"
        }
      },
      "control": {
        "park": "Parquer",
        "unpark": "Déparquer",
        "home": "Position de référence",
        "set_as_park": "Définir comme position de parking",
        "trackingMode": "Mode de suivi",
        "manuellControl": "Contrôle manuel",
        "slewRate": "Vitesse de déplacement °/s",
        "siderial": "Sidéral",
        "sync_coordinates_to_mount": "Synchroniser les coordonnées avec la monture",
        "errors": {
          "unpark": "Erreur lors du déparquage de la monture",
          "tracking": "Erreur lors de la configuration du mode de suivi"
        },
        "setLocationSyncToMount": "Définir \"Synchroniser au télescope\""
      },
      "info": {
        "notConnected": "Veuillez connecter la monture",
        "parked": "Parquée",
        "unparked": "Déparquée",
        "trackingActive": "Le suivi est actif",
<<<<<<< HEAD
        "trackingDisabled": "Le suivi est désactivé",
        "slewing": "Le suivi est actif",
        "notSlewing": "Pas de suivi",
        "rightAscension": "Ascension Droite",
        "declination": "Déclinaison",
        "timeToMeridianFlip": "Temps avant Retournement Méridien"
      },
      "location_sync": {
        "noSync": {
          "label": "Pas de synchronisation"
        },
        "toApplication": {
          "label": "Synchronisation avec l'application"
        },
        "toTelescope": {
          "label": "Synchronisation avec le télescope"
        },
        "confirmationMessage": "Si «Location Sync» dans Nina est défini sur «Invite», une fenêtre de confirmation peut apparaître avant que les coordonnées ne soient envoyées au télescope. \nPour éviter cela et permettre à TNS de définir automatiquement les coordonnées, nous vous recommandons de modifier le paramètre en «Synchronisation en télescope»",
        "title": "Paramètres de synchronisation de l'emplacement"
=======
        "trackingDisabled": "Suivi désactivé",
        "slewing": "La monture se déplace",
        "notSlewing": "Pas de déplacement"
>>>>>>> 7a73d64f
      }
    },
    "guider": {
      "notConnected": "Veuillez connecter le guideur",
      "start": "Démarrer",
      "startWithCal": "Démarrer avec calibration",
      "stop": "Arrêter",
      "rms_error": "Erreur RMS",
      "title": "Guideur",
      "running": "EN COURS D'EXÉCUTION",
      "statusLabel": "Statut",
      "status": {
        "looping": "Boucle",
        "lostLock": "Étoile perdue",
        "guiding": "Guidage",
        "stopped": "Arrêté",
        "calibrating": "Calibration",
        "unknown": "Inconnu"
      },
      "calibrationAssistant": {
        "title": "Assistant de calibration",
        "info": "L'assistant de calibration vous aide à positionner la monture de manière optimale pour la calibration et à effectuer une calibration précise.",
        "positionSettings": "Paramètres de position",
        "decOffset": "Décalage Dec",
        "meridianOffset": "Décalage méridien",
        "direction": "Direction",
        "west": "Ouest",
        "east": "Est",
        "slewToPosition": "Déplacer vers la position",
        "startCalibration": "Démarrer la calibration",
        "stopCalibration": "Arrêter la calibration",
        "positionCalculated": "Position optimale calculée",
        "slewing": "Déplacement vers la position cible...",
        "slewComplete": "Déplacement terminé",
        "slewError": "Erreur pendant le déplacement",
        "stopSlew": "Arrêter le déplacement",
        "slewStopped": "Déplacement arrêté",
        "calibrating": "Calibration en cours...",
        "calibrationComplete": "Calibration terminée",
        "calibrationFailed": "Calibration échouée",
        "calibrationStopped": "Calibration arrêtée",
        "calibrationError": "Erreur pendant la calibration",
        "calibrationResult": "Résultat de calibration",
        "quality": "Qualité",
        "goodCalibration": "Excellente calibration obtenue",
        "poorCalibration": "La calibration pourrait être améliorée. \nEssayez une position différente ou vérifiez votre équipement."
      },
      "phd2": {
        "Exposuretime": "Temps d'exposition",
        "ra": {
          "aggression": "RA: Agressivité",
          "hysteresis": "RA: Hystérésis",
          "MinMove": "RA: Mouvement min",
          "MaxMove": "RA: Mouvement max",
          "predictive_weight": "RA: Poids prédictif",
          "reactive_weight": "RA: Poids réactif",
          "slope_weight": "RA: Poids de pente",
          "exp_factor": "RA: Facteur d'exposition"
        },
        "dec": {
          "aggression": "DEC: Agressivité",
          "hysteresis": "DEC: Hystérésis",
          "MinMove": "DEC: Mouvement min",
          "MaxMove": "DEC: Mouvement max",
          "predictive_weight": "DEC: Poids prédictif",
          "reactive_weight": "DEC: Poids réactif",
          "slope_weight": "DEC: Poids de pente",
          "exp_factor": "DEC: Facteur d'exposition"
        },
        "profile": "Profil",
        "forceCalibration": "Forcer la calibration",
        "error": {
          "title": "Erreur PHD2",
          "star-lost-message": "Étoile perdue"
        }
      }
    },
    "focuser": {
      "title": "Focaliseur",
      "new_position": "Nouvelle position:",
      "move": "Déplacer",
      "start_autofocus": "Lancer l'autofocus",
      "cancel_autofocus": "Annuler l'autofocus",
      "autofocus_graph": "Graphique d'autofocus",
      "autofocus_error": "Erreur d'autofocus",
      "please_connect_focuser": "Veuillez connecter le focaliseur",
      "current_position": "Position actuelle:",
      "temperature": "Température:",
      "moving": "En mouvement",
      "stopped": "Arrêté",
      "autofocus_active": "Autofocus actif",
      "autofocus": "Autofocus",
      "last_autofocus": "Dernier autofocus"
    },
    "dome": {
      "title": "Dôme",
      "azimuth": "Azimut",
      "slewing": "En mouvement",
      "slewing_stopped": "Mouvement arrêté",
      "following": "En suivi",
      "following_stopped": "Suivi arrêté",
      "at_home": "À la position de référence",
      "not_at_home": "Pas à la position de référence",
      "park": "Parquer",
      "unpark": "Déparquer",
      "shutter_close": "Obturateur fermé",
      "shutter_open": "Obturateur ouvert",
      "control": {
        "open": "Ouvrir l'obturateur",
        "close": "Fermer l'obturateur",
        "stop": "Arrêter le mouvement de l'obturateur",
        "errors": {
          "open": "Erreur lors de l'ouverture de l'obturateur",
          "close": "Erreur lors de la fermeture de l'obturateur",
          "stop": "Erreur lors de l'arrêt de l'obturateur",
          "park": "Erreur de parking",
          "sync": "Erreur de synchronisation",
          "stop_slew": "Erreur d'arrêt de déplacement",
          "home": "Erreur de position de référence",
          "follow": "Erreur de suivi du télescope"
        },
        "slew": "Déplacer",
        "slew_label": "Déplacer vers degrés",
        "follow": "Le dôme suit le télescope",
        "sync": "Synchroniser avec le télescope",
        "park": "Parquer",
        "home": "Position de référence"
      },
      "please_connect_dome": "Veuillez connecter le dôme",
      "is_sync": "Synchronisé",
      "not_sync": "Non synchronisé"
    },
    "camera": {
      "connect": "Veuillez connecter la caméra",
      "settings": "Paramètres",
      "capture_running": "Prise de vue en cours",
      "exposure_time": "Temps d'exposition:",
      "gain_iso": "Gain / ISO:",
      "name": "Nom de la caméra",
      "gain": "Gain",
      "offset": "Décalage",
      "temperature": "Température",
      "standby": "En attente",
      "cooler_on": "Refroidissement activé",
      "cooler_off": "Refroidissement désactivé",
      "dew_heater": "Antibuée",
      "dew_heater_on": "Antibuée activé",
      "dew_heater_off": "Antibuée désactivé",
      "camera_cooling": "Refroidissement de la caméra",
      "target_temperature": "Température cible",
      "warm_up_time": "Temps de réchauffement",
      "cooling_time": "Temps de refroidissement",
      "binning_mode": "Binning",
      "readout_mode": "Mode de lecture",
      "set_use_platesolve": "Utiliser Platesolve",
      "chip_settings": {
        "title": "Paramètres du capteur",
        "pixel_size": "Taille de pixel (μm)",
        "width": "Largeur (px)",
        "height": "Hauteur (px)",
        "focal_length": "Longueur focale (mm)"
      }
    },
    "tppa": {
      "title": "Alignement polaire à trois points",
      "camera_mount_required": "La caméra doit être connectée et la monture déparquée",
      "start_alignment": "Démarrer l'alignement",
      "stop_alignment": "Arrêter l'alignement",
      "altitude_error": "Erreur d'altitude:",
      "azimuth_error": "Erreur d'azimut:",
      "total_error": "Erreur totale:",
      "error_values_missing": "Valeurs d'erreur manquantes",
      "unknown_response_format": "Format de réponse inconnu",
      "east": "Est",
      "west": "Ouest",
      "down": "Bas",
      "up": "Haut",
      "not_available": "Non disponible",
      "running": "EN COURS D'EXÉCUTION",
      "plate_solve_start": "Début de Platesolve",
      "plate_solve_ok": "Platesolve réussi",
      "plate_solve_error": "Erreur de Platesolve",
      "slewing_first_position": "Déplacement vers la première position",
      "slewing_next_position": "Déplacement vers la position suivante",
      "capture_running": "Exposition en cours",
      "last_messages": "Derniers messages",
      "settings": {
        "title": "Paramètres TPPA",
        "StartFromCurrentPosition": "Démarrer depuis la position actuelle?",
        "DirectionEast": "Direction Est",
        "camera_settings": "Paramètres de caméra",
        "camera_settings_hint": "Laisser vide pour les valeurs par défaut de NINA",
        "exposure_time": "Temps d'exposition (s)",
        "gain": "Gain",
        "nina_default": "Défaut NINA"
      },
      "error_modal": {}
    },
    "slewAndCenter": {
      "title": "Déplacer et centrer",
      "LastSelectedImageSource_wrong": "Veuillez sélectionner la carte du ciel hors ligne comme source d'image dans NINA / Cadrage",
      "ra": "RA:",
      "dec": "Dec:",
      "ra_placeholder": "RA 03:47:28.2",
      "dec_placeholder": "Dec +24:06:19",
      "slew": "Déplacer",
      "slew_and_center": "Déplacer et centrer",
      "errors": {
        "invalidRAInput": "Entrée RA invalide.",
        "invalidDECInput": "Entrée DEC invalide.",
        "apiResponseError": "Erreur dans la réponse de l'API:",
        "mountInfoError": "Erreur lors de la récupération des informations de la monture:",
        "invalidAltInput": "Entrée Alt invalide.",
        "invalidAzInput": "Entrée Az invalide."
      },
      "visibleStars": "Recherche d'étoiles visibles",
      "alt": "Alt:",
      "az": "Az:",
      "slew_modal": {
        "is_slewing": "Déplacement vers la cible",
        "is_centering": "Centrage de la cible",
        "is_platesolving": "Platesolve en cours",
        "plate_solve_error": "Erreur de Platesolve",
        "center_error": "Erreur de centrage",
        "center_successful": "Centrage réussi",
        "center_Repeat": "Répéter le centrage",
        "exposure_running": "Exposition en cours",
        "deviation_target": "Déviation vers la cible:"
      }
    },
    "filterwheel": {
      "title": "Roue à Filtres",
      "filter": "Filtre:",
      "unknown": "Inconnu",
<<<<<<< HEAD
      "nofilteravailable": "Pas de filtre disponible",
      "please_connect_filterwheel": "Veuillez connecter la roue à filtres",
      "connected": "Connecté",
      "disconnected": "Déconnecté",
      "currentFilter": "Filtre Actuel",
      "position": "Position",
      "availableFilters": "Filtres Disponibles",
=======
      "nofilteravailable": "Aucun filtre disponible",
>>>>>>> 7a73d64f
      "manual_filter": {
        "title": "Roue à filtres",
        "name": "Changer vers le filtre:"
      }
    },
    "rotator": {
      "title": "Rotateur",
      "label": "Rotateur",
      "move": "Déplacer",
<<<<<<< HEAD
      "control": "Contrôle",
      "notConnected": "Merci de connecter le rotateur",
      "please_connect_rotator": "Veuillez connecter le rotateur",
      "connected": "Connecté",
      "disconnected": "Déconnecté",
      "currentPosition": "Position Actuelle",
      "moving": "En Mouvement",
      "stationary": "Stationnaire",
      "stepSize": "Taille de Pas"
=======
      "notConnected": "Veuillez connecter le rotateur",
      "currentPosition": "Position actuelle:",
      "moving": "En mouvement"
>>>>>>> 7a73d64f
    },
    "flat": {
      "please_connect_flatDevice": "Veuillez connecter le dispositif de flat",
      "device_name": "Nom:",
      "cover_state": "État du couvercle:",
      "light_state": "État de l'éclairage:",
      "brightness": "Luminosité:",
      "toggle_light": "Lumière:",
      "cover": {
        "close": "fermer le couvercle",
        "open": "ouvrir le couvercle"
      },
      "title": "Panneau de flat"
    },
    "flatassistant": {
      "title": "Assistant de flat",
      "count": "Nombre",
      "exposure_time": "Temps d'exposition",
      "min_exposure_time": "Temps d'exposition min",
      "max_exposure_time": "Temps d'exposition max",
      "brightness": "Luminosité",
      "min_brightness": "Luminosité min",
      "max_brightness": "Luminosité max",
      "histogram_mean_target": "Cible de moyenne d'histogramme",
      "mean_tolerance": "Tolérance de moyenne",
      "completed_recordings": "Enregistrements terminés:",
      "start_auto_exposure": "Démarrer l'auto-exposition",
      "start_auto_brightness": "Démarrer la luminosité automatique",
      "start_sky_flat": "Démarrer le flat du ciel",
      "stop": "Arrêter",
      "auto_exposure": "Auto-exposition",
      "auto_brightness": "Luminosité automatique",
      "skyflat": "Flat du ciel",
      "button_slew_to_zenith": "Déplacer vers le zénith"
    },
    "weatherModal": {
      "weatherInformation": "Informations météorologiques",
      "metric": "Métrique",
      "imperial": "Impérial",
      "temperature": "Température",
      "cloudCover": "Couverture nuageuse",
      "wind": "Vent",
      "humidity": "Humidité",
      "pressure": "Pression",
      "skyTemperature": "Température du ciel",
      "skyQuality": "Qualité du ciel",
      "rainRate": "Taux de pluie",
      "dewPoint": "Point de rosée"
    },
    "switch": {
      "gauges": "Jauges",
      "switch": "Commutateur"
    },
    "stellarium": {
      "selected_object": {
        "title": "Objet sélectionné",
        "ra": "RA",
        "dec": "DEC",
        "button_framing": "aller au cadrage"
      },
      "datetime": {
        "title": "Date et heure",
        "date": "Date",
        "time": "Heure",
        "now": "Maintenant",
        "speed": "Vitesse"
      },
      "mount_position": {},
      "settings": {
        "constellations_lines_visible": "Afficher les constellations",
        "azimuthal_lines_visible": "Afficher les lignes azimutales",
        "equatorial_lines_visible": "Afficher les lignes équatoriales",
        "meridian_lines_visible": "Afficher le méridien",
        "ecliptic_lines_visible": "Afficher l'écliptique",
        "atmosphere_visible": "Afficher l'atmosphère",
        "landscapes_visible": "Afficher les paysages",
        "dsos_visible": "Objets du ciel profond (Messier, NGC)"
      }
    },
    "profile": {
      "label": "Profil:"
    },
    "notifications": {
      "modal": {
        "title": "Configurer les notifications",
        "description": "Veuillez accorder la permission de recevoir des notifications sur les événements de séquence."
      }
    },
    "fav_target": {
      "table": {
        "name": "Nom",
        "ra": "RA",
        "dec": "DEC",
        "load": "Charger",
        "remove": "Supprimer",
        "rotation": "Rotation"
      },
      "no_fav": "Aucun favori enregistré",
      "modal_sequence": {
        "titel": "Séquence"
      },
      "modal_sequence_ok": {
        "message": "Cible définie"
      },
      "modal_sequence_error": {
        "message": "Aucune séquence chargée"
      },
      "enter_name": "Entrer le nom",
      "titel": "Favoris"
    }
  },
  "plugins": {
    "common": {
      "initializing": "Initialisation...",
      "outdated": {
        "title": "Plugin obsolète",
        "message": "Le plugin TouchNStars dans NINA est obsolète et doit être mis à jour.",
        "required": "Version requise",
        "current": "Version actuelle"
      }
    },
    "logfileCollector": {
      "title": "Collecteur de fichiers de log",
      "intro": "Collecter les derniers logs TNS (y compris le débogage) et les télécharger vers le point de terminaison configuré.",
      "descriptionLabel": "Description (optionnel)",
      "descriptionPlaceholder": "Décrire le problème à investiguer...",
      "lastToken": "Token généré",
      "submissionHistory": "Historique de soumission",
      "confirmClearAll": "Êtes-vous sûr de vouloir effacer tout l'historique de soumission?",
      "actions": {
        "collectUpload": "Collecter et télécharger",
        "uploading": "Téléchargement…",
        "copyToken": "Copier",
        "remove": "Supprimer",
        "clearAll": "Tout effacer"
      },
      "submissionFields": {
        "date": "Date",
        "filename": "Nom de fichier",
        "token": "Token"
      },
      "result": {
        "success": "Téléchargement réussi",
        "failed": "Téléchargement échoué",
        "failedWithStatus": "Téléchargement échoué ({status})",
        "tokenCopied": "Token copié dans le presse-papiers",
        "tokenCopyFailed": "Échec de la copie du token",
        "submissionRemoved": "Soumission supprimée",
        "allSubmissionsCleared": "Toutes les soumissions effacées"
      }
    },
    "telescopius": {
      "title": "Telescopius",
      "offlineInfo": "Charge les listes de cibles personnelles depuis telescopius.com et les stocke localement pour une disponibilité hors ligne.",
      "landing": {
        "title": "Plugin Telescopius",
        "subtitle": "Apportez vos objets cibles de Telescopius.com directement dans Touch'N'Stars",
        "whatIsPlugin": {
          "title": "Qu'est-ce que ce plugin?",
          "description": "Chargez vos objets cibles sauvegardés depuis Telescopius.com directement dans Touch'N'Stars et utilisez-les pour la navigation et le cadrage.",
          "features": {
            "loadLists": "Charger les listes de cibles depuis Telescopius.com",
            "navigate": "Naviguer directement vers les objets",
            "framingAssistant": "Utiliser l'assistant de cadrage",
            "offlineCache": "Cache hors ligne pour un accès rapide"
          }
        },
        "whatIsTelecopius": {
          "title": "Qu'est-ce que Telescopius?",
          "description": "Telescopius est une plateforme d'astronomie complète pour découvrir et planifier des observations astronomiques.",
          "features": {
            "database": "Base de données d'objets étendue",
            "lists": "Listes de cibles personnalisées",
            "planning": "Planification d'observations",
            "community": "Communauté et partage"
          },
          "visitWebsite": "Visiter Telescopius.com"
        },
        "mainFeatures": {
          "title": "Fonctionnalités principales",
          "description": "Intégration transparente entre Telescopius et Touch'N'Stars:",
          "features": {
            "autoImport": "Import automatique: Toutes les listes de cibles en une fois",
            "smartCache": "Cache intelligent: Accès rapide hors ligne",
            "directNavigation": "Navigation directe: Déplacer en un clic",
            "framingIntegration": "Intégration de cadrage: Utilise les outils existants",
            "locationBased": "Basé sur la localisation: Considère votre emplacement"
          }
        },
        "apiSetup": {
          "title": "Configurer la clé API",
          "description": "Suivez ces étapes simples pour configurer le plugin:",
          "step1": {
            "title": "Créer un compte Telescopius",
            "description": "Si vous n'avez pas encore de compte, inscrivez-vous gratuitement:",
            "button": "S'inscrire gratuitement"
          },
          "step2": {
            "title": "Demander une clé API",
            "description": "Connectez-vous et allez dans Paramètres → API pour votre clé personnelle:",
            "button": "Demander une clé API"
          },
          "step3": {
            "title": "Configurer la clé API",
            "description": "Lors de la création de la clé API, utilisez ces paramètres:",
            "config": {
              "name": "Nom",
              "nameValue": "N'importe quel nom (par ex. Touch N Stars)",
              "description": "Description",
              "descriptionValue": "N'importe quelle description (par ex. API pour TNS)",
              "accessType": "Type d'accès",
              "accessTypeValue": "Sélectionner Server",
              "ipLimit": "Limiter l'accès à ces adresses IP",
              "ipLimitValue": "Laisser vide"
            }
          },
          "step4": {
            "title": "Entrer la clé API",
            "description": "Cliquez sur \"Configurer la clé API\" ci-dessous et entrez votre clé:",
            "button": "Configurer la clé API"
          },
          "security": {
            "title": "Sécurité",
            "description": "Votre clé API est stockée uniquement localement sur votre appareil et n'est jamais partagée avec d'autres. Vous pouvez la supprimer à tout moment."
          }
        }
      },
      "apiKey": {
        "title": "Clé API Telescopius",
        "description": "Pour utiliser Telescopius, vous avez besoin d'une clé API. Vous pouvez en obtenir une sur le site web de Telescopius:",
        "linkText": "→ Demander une clé API Telescopius",
        "securityNote": "La clé API est stockée sur le serveur et utilisée uniquement pour les requêtes Telescopius.",
        "placeholder": "Entrez votre clé API Telescopius...",
        "configured": "La clé API est déjà configurée",
        "save": "Sauvegarder",
        "delete": "Supprimer",
        "cancel": "Annuler",
        "configure": "Configurer la clé API",
        "required": "Clé API requise",
        "errors": {
          "saveFailed": "La clé API n'a pas pu être sauvegardée.",
          "deleteFailed": "La clé API n'a pas pu être supprimée."
        },
        "loadFromTelescopius": "actualiser"
      },
      "targetLists": {
        "noListsTitle": "Aucune liste de cibles sauvegardée",
        "noListsDescription": "Aucune liste de cibles n'a encore été trouvée dans votre compte Telescopius.",
        "noListsHint": "Créez des listes de cibles sur telescopius.com puis rechargez-les ici.",
        "editOnTelescopius": "Éditer les listes sur Telescopius",
        "dataFrom": "Données du",
        "connectionError": "La connexion à Telescopius a échoué. Le PC NINA nécessite une connexion internet et au moins une liste de cibles doit exister dans Telescopius."
      }
    },
    "webcam": {
      "title": "Paramètres Webcam",
      "snapshotUrl": "URL d'instantané",
      "snapshotUrlDescription": "Une URL d'instantané est un lien direct vers une seule image de votre webcam/caméra IP. Cette URL devrait retourner directement une image JPEG/PNG, pas une page HTML ou un flux.",
      "snapshotUrlExamples": "Exemples:",
      "refreshInterval": "Intervalle de rafraîchissement",
      "displayOptions": "Options d'affichage",
      "autoRefresh": "Rafraîchissement automatique",
      "status": "Statut",
      "connected": "Connecté",
      "disconnected": "Déconnecté",
      "error": "Erreur",
      "lastUpdate": "Dernière mise à jour",
      "startAuto": "Démarrer auto",
      "stopAuto": "Arrêter auto",
      "settings": "Paramètres",
      "reset": "Réinitialiser",
      "close": "Fermer",
      "resetConfirm": "Êtes-vous sûr de vouloir réinitialiser tous les paramètres de webcam?",
      "liveView": "Vue en direct",
      "noImageAvailable": "Aucune image disponible",
      "configureUrl": "Configurer l'URL d'instantané et récupérer l'image",
      "loadingImage": "Chargement de l'image...",
      "errors": {}
    },
    "sequenceCreator": {
      "title": "Créateur de séquence N.I.N.A",
      "subtitle": "Créer des séquences d'astrophotographie professionnelles",
      "toolbar": {
        "undo": "Annuler",
        "redo": "Refaire",
        "loadBasicSequence": "Charger séquence de base",
        "clearSequence": "Effacer la séquence",
        "saveAsDefault": "Sauvegarder comme défaut",
        "saveAsDefaultSuccess": "Sauvegardé comme séquence par défaut!",
        "sendToNina": "Envoyer à N.I.N.A",
        "sending": "Envoi...",
        "sent": "Envoyé!",
        "sendErrorTitle": "Erreur d'envoi à N.I.N.A",
        "sendSuccessMessage": "Séquence envoyée avec succès à N.I.N.A!",
        "validSequence": "La séquence est valide et peut être exportée",
        "invalidSequence": "Ajoutez les paramètres de cible et l'exposition intelligente pour créer une séquence valide"
      },
      "confirmations": {
        "title": "Confirmation",
        "clearSequence": "Êtes-vous sûr de vouloir effacer toute la séquence? Cette action ne peut pas être annulée.",
        "saveAsDefault": "Êtes-vous sûr de vouloir sauvegarder la séquence actuelle comme défaut? Cela écrasera la séquence par défaut précédente.",
        "loadBasicSequence": "Êtes-vous sûr de vouloir charger la séquence de base? Cela écrasera la séquence actuelle.",
        "removeAction": "Supprimer l'action \"{actionName}\"?"
      },
      "containers": {
        "startSequence": {
          "title": "Séquence de démarrage",
          "description": "Actions exécutées au début de la session",
          "emptyTitle": "Aucune action de démarrage",
          "emptyDescription": "Ajoutez des actions pour préparer votre équipement à l'imagerie"
        },
        "targetSequence": {
          "title": "Séquence de cible",
          "description": "Séquence d'imagerie principale pour votre cible",
          "emptyTitle": "Aucune action de cible",
          "emptyDescription": "Ajoutez des actions d'imagerie pour votre cible"
        },
        "endSequence": {
          "title": "Séquence de fin",
          "description": "Actions exécutées à la fin de la session",
          "emptyTitle": "Aucune action de fin",
          "emptyDescription": "Ajoutez des actions pour éteindre votre équipement en sécurité"
        },
        "noActions": "Aucune action",
        "addActionsToContainer": "Ajouter des actions à ce conteneur",
        "addAction": "Ajouter une action"
      },
      "actions": {
        "disabled": "Désactivé",
        "enabled": "Activé",
        "closeEditor": "Fermer l'éditeur",
        "editParameters": "Éditer les paramètres",
        "moveUp": "Monter",
        "moveDown": "Descendre",
        "duplicateAction": "Dupliquer l'action",
        "removeAction": "Supprimer l'action",
        "clickToRename": "Cliquer pour renommer",
        "actionParameters": "Paramètres d'action",
        "changesSaveAutomatically": "Les modifications sont sauvegardées automatiquement",
        "min": "Min:",
        "max": "Max:",
        "yes": "Oui",
        "no": "Non",
        "notSet": "Non défini",
        "noConfigurableParameters": "Cette action n'a pas de paramètres configurables.",
        "actionId": "ID d'action",
        "category": "Catégorie",
        "parameters": "Paramètres",
        "unparkTelescope": {
          "name": "Déparquer le télescope",
          "description": "Déparquer la monture du télescope"
        },
        "coolCamera": {
          "name": "Refroidir la caméra",
          "description": "Refroidir la caméra à la température spécifiée",
          "temperatureLabel": "Température (°C)",
          "temperatureTooltip": "Température cible pour le refroidissement de la caméra",
          "durationLabel": "Durée de refroidissement (minutes)",
          "durationTooltip": "Temps pour refroidir activement la caméra (0 = refroidir jusqu'à ce que la température soit atteinte)"
        },
        "targetSettings": {
          "name": "Paramètres de cible",
          "description": "Définir les coordonnées et paramètres de cible",
          "targetNameLabel": "Nom de cible",
          "targetNameTooltip": "Nom de l'objet céleste",
          "raLabel": "Ascension droite",
          "raTooltip": "RA au format HH:MM:SS",
          "decLabel": "Déclinaison",
          "decTooltip": "Dec au format DD:MM:SS",
          "positionAngleLabel": "Angle de position (°)",
          "positionAngleTooltip": "Angle de rotation de la caméra"
        },
        "slewToTarget": {
          "name": "Déplacer vers la cible",
          "description": "Naviguer vers la cible avec différentes options",
          "slewModeLabel": "Mode de déplacement",
          "slewModeTooltip": "Choisir comment naviguer vers la cible"
        },
        "runAutofocus": {
          "name": "Exécuter l'autofocus",
          "description": "Effectuer la routine de mise au point automatique"
        },
        "startGuiding": {
          "name": "Démarrer le guidage",
          "description": "Démarrer le système de guidage automatique",
          "forceCalibrationLabel": "Forcer la calibration",
          "forceCalibrationTooltip": "Forcer une nouvelle calibration du guideur"
        },
        "smartExposure": {
          "name": "Exposition intelligente (Imagerie)",
          "description": "Séquence d'exposition intelligente avec dithering et déclencheurs",
          "exposureTimeLabel": "Temps d'exposition (s)",
          "exposureTimeTooltip": "Durée de chaque exposition",
          "gainLabel": "Gain",
          "gainTooltip": "Paramètre de gain de la caméra",
          "offsetLabel": "Offset",
          "offsetTooltip": "Paramètre d'offset de la caméra",
          "binningLabel": "Binning",
          "binningTooltip": "Mode de binning des pixels",
          "filterLabel": "Filtre",
          "filterTooltip": "Sélection de la roue à filtres",
          "imageTypeLabel": "Type d'image",
          "imageTypeTooltip": "Type d'exposition à capturer",
          "countLabel": "Nombre d'images",
          "countTooltip": "Nombre d'expositions à prendre",
          "ditherAfterLabel": "Dithering après N expositions",
          "ditherAfterTooltip": "Fréquence de dithering"
        },
        "stopGuiding": {
          "name": "Arrêter le guidage",
          "description": "Arrêter le système de guidage automatique"
        },
        "warmCamera": {
          "name": "Réchauffer la caméra",
          "description": "Réchauffer la caméra",
          "durationLabel": "Durée de réchauffement (minutes)",
          "durationTooltip": "Temps pour réchauffer activement la caméra (0 = réchauffer à la température ambiante)"
        },
        "findHome": {
          "name": "Trouver la position de référence",
          "description": "Déplacer le télescope vers la position de référence"
        },
        "parkTelescope": {
          "name": "Parquer le télescope",
          "description": "Parquer la monture du télescope"
        }
      },
      "actionLibrary": {
        "title": "Bibliothèque d'actions",
        "description": "Cliquez pour ajouter des actions aux conteneurs",
        "startActions": "🚀 Actions de démarrage",
        "targetActions": "🎯 Actions de cible",
        "endActions": "🏁 Actions de fin"
      },
      "exportModal": {
        "buttons": {},
        "messages": {},
        "jsonPreview": {
          "sequenceJsonExport": "Export JSON de séquence",
          "previewDescription": "Prévisualiser et télécharger votre séquence en tant que fichier JSON",
          "totalActions": "Actions totales",
          "enabled": "Activé",
          "categories": "Catégories",
          "estimatedDuration": "Durée estimée",
          "filenamePrompt": "Entrer le nom de fichier...",
          "copyJson": "Copier JSON",
          "copied": "Copié!",
          "downloadJson": "Télécharger JSON"
        },
        "howToUse": {}
      },
      "targetSearch": {
        "searchLabel": "Rechercher une cible",
        "searchDescription": "Rechercher des objets du ciel profond, planètes ou étoiles et adopter automatiquement les coordonnées",
        "placeholder": "Entrez le nom de l'objet (par ex. M31, NGC 1234, Mars)...",
        "objectTypes": {
          "DSO": "Objet du ciel profond",
          "Planet": "Planète",
          "Star": "Étoile",
          "Moon": "Lune",
          "Comet": "Comète"
        }
      },
      "settings": {
        "title": "Retournement au méridien",
        "enableMeridianFlip": "Activer le retournement au méridien"
      }
    }
  }
}<|MERGE_RESOLUTION|>--- conflicted
+++ resolved
@@ -268,7 +268,6 @@
         "parked": "Parquée",
         "unparked": "Déparquée",
         "trackingActive": "Le suivi est actif",
-<<<<<<< HEAD
         "trackingDisabled": "Le suivi est désactivé",
         "slewing": "Le suivi est actif",
         "notSlewing": "Pas de suivi",
@@ -288,11 +287,6 @@
         },
         "confirmationMessage": "Si «Location Sync» dans Nina est défini sur «Invite», une fenêtre de confirmation peut apparaître avant que les coordonnées ne soient envoyées au télescope. \nPour éviter cela et permettre à TNS de définir automatiquement les coordonnées, nous vous recommandons de modifier le paramètre en «Synchronisation en télescope»",
         "title": "Paramètres de synchronisation de l'emplacement"
-=======
-        "trackingDisabled": "Suivi désactivé",
-        "slewing": "La monture se déplace",
-        "notSlewing": "Pas de déplacement"
->>>>>>> 7a73d64f
       }
     },
     "guider": {
@@ -527,17 +521,13 @@
       "title": "Roue à Filtres",
       "filter": "Filtre:",
       "unknown": "Inconnu",
-<<<<<<< HEAD
-      "nofilteravailable": "Pas de filtre disponible",
+      "nofilteravailable": "Aucun filtre disponible",
       "please_connect_filterwheel": "Veuillez connecter la roue à filtres",
       "connected": "Connecté",
       "disconnected": "Déconnecté",
       "currentFilter": "Filtre Actuel",
       "position": "Position",
       "availableFilters": "Filtres Disponibles",
-=======
-      "nofilteravailable": "Aucun filtre disponible",
->>>>>>> 7a73d64f
       "manual_filter": {
         "title": "Roue à filtres",
         "name": "Changer vers le filtre:"
@@ -547,9 +537,8 @@
       "title": "Rotateur",
       "label": "Rotateur",
       "move": "Déplacer",
-<<<<<<< HEAD
       "control": "Contrôle",
-      "notConnected": "Merci de connecter le rotateur",
+      "notConnected": "Veuillez connecter le rotateur",
       "please_connect_rotator": "Veuillez connecter le rotateur",
       "connected": "Connecté",
       "disconnected": "Déconnecté",
@@ -557,11 +546,6 @@
       "moving": "En Mouvement",
       "stationary": "Stationnaire",
       "stepSize": "Taille de Pas"
-=======
-      "notConnected": "Veuillez connecter le rotateur",
-      "currentPosition": "Position actuelle:",
-      "moving": "En mouvement"
->>>>>>> 7a73d64f
     },
     "flat": {
       "please_connect_flatDevice": "Veuillez connecter le dispositif de flat",
