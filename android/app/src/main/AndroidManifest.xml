<?xml version="1.0" encoding="utf-8" ?>
<manifest xmlns:android="http://schemas.android.com/apk/res/android"
<<<<<<< HEAD
          xmlns:tools="http://schemas.android.com/tools">
=======
    xmlns:tools="http://schemas.android.com/tools">
>>>>>>> e6d8c9a5
    <!-- Permissions -->
    <uses-permission android:name="android.permission.INTERNET" />
    <uses-permission android:name="android.permission.ACCESS_NETWORK_STATE" />
    <uses-permission android:name="android.permission.ACCESS_WIFI_STATE" />
    <uses-permission android:name="android.permission.CHANGE_WIFI_MULTICAST_STATE" />
    <uses-permission android:name="android.permission.WAKE_LOCK" />
    <uses-permission android:name="android.permission.ACCESS_COARSE_LOCATION" />
    <uses-permission android:name="android.permission.ACCESS_FINE_LOCATION" />
    
    <!-- Storage Permissions -->
    <uses-permission android:name="android.permission.READ_EXTERNAL_STORAGE" android:maxSdkVersion="32" />
    <uses-permission android:name="android.permission.WRITE_EXTERNAL_STORAGE" android:maxSdkVersion="29" />
    <uses-permission android:name="android.permission.ACCESS_MEDIA_LOCATION" />
    
    <!-- Modern storage permissions for Android 11+ (API 30+) -->
    <uses-permission android:name="android.permission.MANAGE_EXTERNAL_STORAGE" 
        tools:ignore="ScopedStorage" />
    
    <!-- Media permissions for Android 13+ (API 33+) -->
    <uses-permission android:name="android.permission.READ_MEDIA_IMAGES" />
    <uses-permission android:name="android.permission.READ_MEDIA_VIDEO" />
    
    <!-- Other permissions -->
    <uses-permission android:name="android.permission.SCHEDULE_EXACT_ALARM" />
    
    <!-- Modern Android permissions for file access -->
    <uses-permission android:name="android.permission.READ_MEDIA_IMAGES" />
    <uses-permission android:name="android.permission.MANAGE_EXTERNAL_STORAGE" 
                     tools:ignore="ScopedStorage" />

    <application
        android:allowBackup="true"
        android:requestLegacyExternalStorage="true"
        android:icon="@mipmap/ic_launcher"
        android:label="@string/app_name"
        android:roundIcon="@mipmap/ic_launcher_round"
        android:supportsRtl="true"
        android:theme="@style/AppTheme">
        <activity
            android:configChanges="orientation|keyboardHidden|keyboard|screenSize|locale|smallestScreenSize|screenLayout|uiMode|navigation"
            android:name=".MainActivity"
            android:label="@string/title_activity_main"
            android:theme="@style/AppTheme.NoActionBarLaunch"
            android:launchMode="singleTask"
            android:exported="true">
            <intent-filter>
                <action android:name="android.intent.action.MAIN" />
                <category android:name="android.intent.category.LAUNCHER" />
            </intent-filter>
        </activity>

        <!-- FileProvider configuration -->
        <provider
            android:name="androidx.core.content.FileProvider"
            android:authorities="com.TouchNStars.dev.provider"
            android:exported="false"
            android:grantUriPermissions="true">
            <meta-data android:name="android.support.FILE_PROVIDER_PATHS" android:resource="@xml/file_paths" />
        </provider>
    </application>
</manifest><|MERGE_RESOLUTION|>--- conflicted
+++ resolved
@@ -1,10 +1,6 @@
 <?xml version="1.0" encoding="utf-8" ?>
 <manifest xmlns:android="http://schemas.android.com/apk/res/android"
-<<<<<<< HEAD
-          xmlns:tools="http://schemas.android.com/tools">
-=======
     xmlns:tools="http://schemas.android.com/tools">
->>>>>>> e6d8c9a5
     <!-- Permissions -->
     <uses-permission android:name="android.permission.INTERNET" />
     <uses-permission android:name="android.permission.ACCESS_NETWORK_STATE" />
