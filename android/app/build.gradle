--- conflicted
+++ resolved
@@ -10,11 +10,7 @@
         minSdkVersion rootProject.ext.minSdkVersion
         targetSdkVersion rootProject.ext.targetSdkVersion
         versionCode 16
-<<<<<<< HEAD
-        versionName "2.0.0"
-=======
         versionName "2.0.1"
->>>>>>> 24110780
         testInstrumentationRunner "androidx.test.runner.AndroidJUnitRunner"
         aaptOptions {
             // Files and dirs to omit from the packaged assets dir, modified to accommodate modern web apps.
